--- conflicted
+++ resolved
@@ -25,12 +25,8 @@
 from test_Lgm_Data import *
 from test_Lgm_Wrap import *
 from test_Closed_Field import *
-<<<<<<< HEAD
 from test_Lstar import *
-=======
-from test_LstarVersusPA import *
 from test_Lgm_OP77 import *
->>>>>>> 84570a8a
 # add others here as they exist
 
 if __name__ == '__main__':
