# -*- coding: utf-8 -*-

"""
Class to compute Lstar from position, date, and pitch angle
for a given Kp and Bfield model

see: LstarVersusPA.LstarVersusPA
"""

from __future__ import division

import math
from ctypes import pointer, c_double, c_int
import datetime

import numpy

from spacepy import datamodel
import spacepy.toolbox as tb

from Lgm_Wrap import Lgm_Set_Coord_Transforms, SM_TO_GSM, Lgm_Convert_Coords, \
    Lgm_Set_Lgm_B_OP77, Lgm_LstarInfo, SetLstarTolerances, Lgm_Trace, \
    GSM_TO_SM, WGS84_A, RadPerDeg, NewTimeLstarInfo, Lstar, Lgm_Set_Lgm_B_T89, \
    LFromIBmM_Hilton, LFromIBmM_McIlwain
import Lgm_Vector
import Lgm_CTrans
import Lgm_MagEphemInfo
import Closed_Field
import Lgm_MagModelInfo


class Lstar_Data(datamodel.SpaceData):
    """
    Class to store data and attributes

    @author: Brian Larsen
    @organization: LANL
    @contact: balarsen@lanl.gov

    @version: V1: 03-Mar-2011 (BAL)
    """
    def __init__(self, *args, **kwargs):
        super(Lstar_Data, self).__init__(*args, **kwargs)
        self['position'] = {}

    def __repr__(self):
        tb.dictree(self, verbose=True, attrs=True)
        return ''

def LstarVersusPA(pos, date, alpha = 90,
                  Kp = 2, coord_system='GSM',
                  Bfield = 'Lgm_B_OP77',
                  LstarThres = 10.0,  # beyond this Lsimple don't compute Lstar
                  extended_out = False,
                  LstarQuality = 3):

    # setup a datamodel object to hold the answer
    ans = Lstar_Data()

    # change datetime to Lgm Datelong and UTC
    try:
        datelong = Lgm_CTrans.dateToDateLong(date)
        utc = Lgm_CTrans.dateToFPHours(date)
    except AttributeError:
        raise(TypeError("Date must be a datetime object"))
    else:
        ans['Epoch'] = datamodel.dmarray([date])

    # pitch angles to calculate
    try:
        Alpha = list(alpha)
    except TypeError:
        Alpha = [alpha]

    # required setup
    MagEphemInfo = Lgm_MagEphemInfo.Lgm_MagEphemInfo(len(Alpha), 0)

    # setup a shortcut to MagModelInfo
    mmi = MagEphemInfo.LstarInfo.contents.mInfo.contents
    Lgm_Set_Coord_Transforms( datelong, utc, mmi.c) # dont need pointer as it is one

    # convert to **GSM**
    if coord_system == 'GSM':
        try:
            Pgsm = Lgm_Vector.Lgm_Vector(*pos)
        except TypeError:
            raise(TypeError("Position must be listlike" ) )
        ans['position']['GSM'] = datamodel.dmarray(pos, attrs={'units':'Re'})
    elif coord_system == 'SM':
        try:
            Psm = Lgm_Vector.Lgm_Vector(*pos)
        except TypeError:
            raise(TypeError("Position must be listlike" ) )
        Pgsm = Lgm_Vector.Lgm_Vector()
        Lgm_Convert_Coords( pointer(Psm), pointer(Pgsm), SM_TO_GSM, mmi.c )
        ans['position']['SM'] = datamodel.dmarray(pos, attrs={'units':'Re'})
        ans['position']['GSM'] = datamodel.dmarray(Pgsm.tolist(), attrs={'units':'Re'})
    else:
        raise(NotImplementedError("Only GSM or SM input currently supported"))
    
    # decide which field model to use, this is a keyword
    if Bfield == 'Lgm_B_OP77':
        print('Using OP77')
        Lgm_Set_Lgm_B_OP77( mmi.c )
    elif Bfield == 'Lgm_B_T89':
        print('Using T89')
        Lgm_Set_Lgm_B_T89( mmi.c )
    else:
        raise(NotImplementedError("Only Bfield='Lgm_B_OP77, Lgm_B_T89' currently supported"))

    # save Kp
    # TODO maybe add some Kp checking
    ans['Kp'] = datamodel.dmarray([Kp])

    # Set the LstarQuality, TODO add a comment here on what each does
    MagEphemInfo.LstarQuality = LstarQuality;

    # L* in one place is L* in lots of places (for GPS set to False)
    MagEphemInfo.SaveShellLines = extended_out
    # TODO maybe not hardcoded, but for now its fine
    MagEphemInfo.LstarInfo.contents.VerbosityLevel = 0;
    MagEphemInfo.LstarInfo.contents.mInfo.contents.VerbosityLevel = 0;

    #MagEphemInfo->LstarInfo->mInfo->Bfield        = Lgm_B_T89;
    #MagEphemInfo->LstarInfo->mInfo->Bfield        = Lgm_B_cdip;
    #MagEphemInfo->LstarInfo->mInfo->Bfield        = Lgm_B_OP77;
    #MagEphemInfo->LstarInfo->mInfo->InternalModel = LGM_CDIP;
    
    # decide which field model to use, this is a keyword
    if Bfield == 'Lgm_B_OP77':
        Lgm_Set_Lgm_B_OP77( MagEphemInfo.LstarInfo.contents.mInfo )
    elif Bfield == 'Lgm_B_T89':
        Lgm_Set_Lgm_B_T89( MagEphemInfo.LstarInfo.contents.mInfo )
    else:
        raise(NotImplementedError("Only Bfield='Lgm_B_OP77, Lgm_B_T89' currently supported"))
    
    MagEphemInfo.LstarInfo.contents.mInfo.contents.Kp = Kp
    # Save Date, UTC to MagEphemInfo structure ** is this needed?
    MagEphemInfo.Date   = datelong
    MagEphemInfo.UTC    = utc

    # Save nAlpha, and Alpha array to MagEphemInfo structure
    MagEphemInfo.nAlpha = len(Alpha)
    MagEphemInfo.Alpha = (c_double*len(Alpha))(*Alpha)

    # Set Tolerances
    SetLstarTolerances(LstarQuality, MagEphemInfo.LstarInfo )
    # *  Blocal at sat location
    MagEphemInfo.P = Pgsm

    Bvec = Lgm_Vector.Lgm_Vector()
    # Get B at the point in question
    MagEphemInfo.LstarInfo.contents.mInfo.contents.Bfield(pointer(Pgsm), pointer(Bvec),
                                                          MagEphemInfo.LstarInfo.contents.mInfo)
    ans['Bcalc'] = datamodel.dmarray(Bvec.tolist(), attrs={'units':'nT'})
    ans['Bcalc'].attrs['model'] = Bfield
    ans['Bcalc'].attrs['Kp'] = Kp
    ans['Bcalc'].attrs['coord_system'] = 'GSM'

    # save its magnitude in the structure
    MagEphemInfo.B = Bvec.magnitude()

    # check and see if the field line is closed before doing much work
    trace, northern, southern, minB, Lsimple = Closed_Field.Closed_Field(MagEphemInfo, extended_out=True)

    # presetup the ans[Angle] so that it can be filled correctly
    for pa in Alpha:
        ans[pa] = {}
        ans[pa]['Lsimple'] = datamodel.dmarray([Lsimple])

    if trace != 'LGM_CLOSED':
        for pa in Alpha:
            ans[pa]['Lstar'] = datamodel.dmarray(numpy.nan, attrs={'info':trace})
        return ans
        # if this is not LGM_CLOSED then don't both with any pitch angle?  true?

    #  Save field-related quantities for each Pitch Angle.
    MagEphemInfo.Pmin = Lgm_Vector.Lgm_Vector(*minB)
    MagEphemInfo.Bmin = MagEphemInfo.LstarInfo.contents.mInfo.contents.Bmin
    ans[pa]['Bmin'] = datamodel.dmarray(minB, attrs={'units':'nT'})
    ans[pa]['Bmin'].attrs['coord_system'] = 'GSM'

    # LOOP OVER PITCH ANGLES
    for i, pa in enumerate(Alpha):

        tnow = datetime.datetime.now()
        PreStr = MagEphemInfo.LstarInfo.contents.PreStr
        PostStr = MagEphemInfo.LstarInfo.contents.PostStr

        # ***********************************************
        # *** not sure I fully understand this chunk, B at the mirror point*****
        # Set Pitch Angle, sin, sin^2, and Bmirror
        sa = math.sin( pa*RadPerDeg )
        sa2 = sa*sa;

        # print("{0}Computing L* for Pitch Angle: Alpha[{1}] = {2} Date: {3}   UTC: {4}   Lsimple = {5:4.3}{6}\n").format(PreStr, i, MagEphemInfo.Alpha[i], date, utc, Lsimple, PostStr )

        MagEphemInfo.LstarInfo.contents.mInfo.contents.Bm = MagEphemInfo.B/sa2
        ans[pa]['Bmirror'] = datamodel.dmarray(MagEphemInfo.LstarInfo.contents.mInfo.contents.Bm, attrs={'units':'nT'})
        ans[pa]['Bmirror'].attrs['coord_system'] = 'GSM'
        # ***********************************************

        # I tink this is already done
        # Lgm_Set_Coord_Transforms( Date, UTC, MagEphemInfo.LstarInfo.contents.mInfo.contents.c )

        MagEphemInfo.LstarInfo.contents.PitchAngle = pa
        MagEphemInfo.Bm[i] = MagEphemInfo.LstarInfo.contents.mInfo.contents.Bm
        # Compute L*
        if Lsimple < LstarThres:
            Ls_vec = Lgm_Vector.Lgm_Vector(*minB)

            LS_Flag = Lstar( pointer(Ls_vec), MagEphemInfo.LstarInfo)
            
            lstarinf = MagEphemInfo.LstarInfo.contents #shortcut
            MagEphemInfo.LHilton.contents.value = LFromIBmM_Hilton(c_double(lstarinf.I[0]),
                                                c_double(MagEphemInfo.Bm[i]),
                                                c_double(lstarinf.mInfo.contents.c.contents.M_cd))
            ans[pa]['LHilton'] = MagEphemInfo.LHilton.contents.value
            MagEphemInfo.LMcIlwain.contents.value = LFromIBmM_McIlwain(c_double(lstarinf.I[0]),
                                                c_double(MagEphemInfo.Bm[i]),
                                                c_double(lstarinf.mInfo.contents.c.contents.M_cd))
            ans[pa]['LMcIlwain'] = MagEphemInfo.LMcIlwain.contents.value
            if LS_Flag == -2: # mirror below southern hemisphere mirror alt
                ans[pa]['Lstar'] = datamodel.dmarray([numpy.nan], attrs={'info':'S_LOSS'})
            elif LS_Flag == -1: # mirror below nothern hemisphere mirror alt
                ans[pa]['Lstar'] = datamodel.dmarray([numpy.nan], attrs={'info':'N_LOSS'})
            elif LS_Flag == 0: # valid calc
                ans[pa]['Lstar'] = datamodel.dmarray([lstarinf.LS], attrs={'info':'GOOD'}) # want better word?

            MagEphemInfo.Lstar[i] = lstarinf.LS

            # Save results to the MagEphemInfo structure.
            MagEphemInfo.nShellPoints[i] = lstarinf.nPnts
            ## pull all this good extra info into numpy arrays
            ans[pa]['I'] = datamodel.dmarray(lstarinf.I[0]) 

            if extended_out:
                ans[pa]['ShellI'] = \
                    datamodel.dmarray(numpy.ctypeslib.ndarray([len(lstarinf.I)],
                                            dtype=c_double, buffer=lstarinf.I) )
                ans[pa]['ShellEllipsoidFootprint_Pn'] = \
                    numpy.ctypeslib.ndarray(len(lstarinf.Ellipsoid_Footprint_Pn),
                                            dtype=c_double,
                                            buffer=lstarinf.Ellipsoid_Footprint_Pn)
                ans[pa]['ShellEllipsoidFootprint_Ps'] = \
                    numpy.ctypeslib.ndarray(len(lstarinf.Ellipsoid_Footprint_Ps),
                                            dtype=c_double,
                                            buffer=lstarinf.Ellipsoid_Footprint_Ps)

                ans[pa]['ShellMirror_Pn'] = \
                    numpy.ctypeslib.ndarray(len(lstarinf.Mirror_Pn),
                                            dtype=c_double,
                                            buffer=lstarinf.Mirror_Pn)
                ans[pa]['ShellMirror_Ps'] = \
                    numpy.ctypeslib.ndarray(len(lstarinf.Mirror_Ps),
                                            dtype=c_double,
                                            buffer=lstarinf.Mirror_Ps)
                ans[pa]['ShellMirror_Ss'] = lstarinf.mInfo.contents.Sm_South
                ans[pa]['ShellMirror_Sn'] = lstarinf.mInfo.contents.Sm_North
                ans[pa]['nFieldPnts'] = \
                    numpy.ctypeslib.ndarray(len(lstarinf.nFieldPnts),
                                            dtype=c_int,
                                            buffer=lstarinf.nFieldPnts)

                ans[pa]['s_gsm'] = \
                    numpy.ctypeslib.ndarray([len(lstarinf.s_gsm),
                                             len(lstarinf.s_gsm[0])],
                                            dtype=c_double,
                                            buffer=lstarinf.s_gsm)
                ans[pa]['Bmag'] = \
                    numpy.ctypeslib.ndarray([len(lstarinf.Bmag),
                                             len(lstarinf.Bmag[0])],
                                            dtype=c_double,
                                            buffer=lstarinf.Bmag)
                ans[pa]['x_gsm'] = \
                    numpy.ctypeslib.ndarray([len(lstarinf.x_gsm),
                                             len(lstarinf.x_gsm[0])],
                                            dtype=c_double,
                                            buffer=lstarinf.x_gsm)
                ans[pa]['y_gsm'] = \
                    numpy.ctypeslib.ndarray([len(lstarinf.y_gsm),
                                             len(lstarinf.y_gsm[0])],
                                            dtype=c_double,
                                            buffer=lstarinf.y_gsm)
                ans[pa]['z_gsm'] = \
                    numpy.ctypeslib.ndarray([len(lstarinf.z_gsm),
                                             len(lstarinf.z_gsm[0])],
                                            dtype=c_double,
                                            buffer=lstarinf.z_gsm)
<<<<<<< HEAD
                delT = datetime.datetime.now() - tnow()
                ans[pa].attrs['Calc_Time'] = delT.seconds + delT.microseconds/1e6
=======
                delT = datetime.datetime.now() - tnow
                ans[pa].attrs['Calc_Time'] = delT.total_seconds()
>>>>>>> 8b6fd80f

    return ans

if __name__ == '__main__':
    date = datetime.datetime(2010, 10, 12)
    ans = LstarVersusPA([-4.2, 1, 1], date, alpha = 90, Kp = 4, coord_system='SM', Bfield = 'Lgm_B_T89', LstarQuality = 1, extended_out=True)
    print('Lgm_B_T89 Kp=4')
    print ans[90]['LHilton']
    print ans[90]['LMcIlwain']
    print ans[90]['Lstar']
    print ans[90]['Lsimple']

    ans = LstarVersusPA([-4.2, 1, 1], date, alpha = 90, Kp = 5, coord_system='SM', Bfield = 'Lgm_B_T89', LstarQuality = 1, extended_out=True)
    print('Lgm_B_T89 Kp=5')
    print ans[90]['LHilton']
    print ans[90]['LMcIlwain']
    print ans[90]['Lstar']
    print ans[90]['Lsimple']

    ans = LstarVersusPA([-4.2, 1, 1], date, alpha = 90, Kp = 4, coord_system='SM', Bfield = 'Lgm_B_OP77', LstarQuality = 1, extended_out=True)
    print('Lgm_B_OP77 Kp=4')
    print ans[90]['LHilton']
    print ans[90]['LMcIlwain']
    print ans[90]['Lstar']
    print ans[90]['Lsimple']

    ans = LstarVersusPA([-4.2, 1, 1], date, alpha = 90, Kp = 5, coord_system='SM', Bfield = 'Lgm_B_OP77', LstarQuality = 1, extended_out=True)
    print('Lgm_B_OP77 Kp=6')
    print ans[90]['LHilton']
    print ans[90]['LMcIlwain']
    print ans[90]['Lstar']
    print ans[90]['Lsimple']<|MERGE_RESOLUTION|>--- conflicted
+++ resolved
@@ -287,14 +287,8 @@
                                              len(lstarinf.z_gsm[0])],
                                             dtype=c_double,
                                             buffer=lstarinf.z_gsm)
-<<<<<<< HEAD
                 delT = datetime.datetime.now() - tnow()
                 ans[pa].attrs['Calc_Time'] = delT.seconds + delT.microseconds/1e6
-=======
-                delT = datetime.datetime.now() - tnow
-                ans[pa].attrs['Calc_Time'] = delT.total_seconds()
->>>>>>> 8b6fd80f
-
     return ans
 
 if __name__ == '__main__':
