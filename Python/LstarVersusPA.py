<<<<<<< HEAD
# -*- coding: utf-8 -*-
=======

"""
Class to compute Lstar from position, date, and pitch angle
for a given Kp and Bfield model

see: LstarVersusPA.LstarVersusPA
"""

>>>>>>> bf18556c
from __future__ import division

import math
from ctypes import pointer, c_double, c_int
import datetime

import numpy

from spacepy import datamodel
import spacepy.toolbox as tb

from Lgm_Wrap import Lgm_Set_Coord_Transforms, SM_TO_GSM, Lgm_Convert_Coords, Lgm_Set_Lgm_B_OP77, Lgm_LstarInfo, SetLstarTolerances, Lgm_Trace, GSM_TO_SM, WGS84_A, RadPerDeg, NewTimeLstarInfo, Lstar, Lgm_Set_Lgm_B_T89, LFromIBmM_Hilton, LFromIBmM_McIlwain
import Lgm_Vector
import Lgm_CTrans
import Lgm_MagEphemInfo
import Closed_Field
import Lgm_MagModelInfo


class Lstar_Data(datamodel.SpaceData):
    """
    Class to store data and attributes

    @author: Brian Larsen
    @organization: LANL
    @contact: balarsen@lanl.gov

    @version: V1: 03-Mar-2011 (BAL)
    """
    def __init__(self):
        self.attrs = {} # dpes spacedata do this?  Maybe should
        self['position'] = {}
        #self['Bcalc'] = datamodel.dmarray([])

    def __repr__(self):
        tb.dictree(self, verbose=True, attrs=True)
        return ''

def LstarVersusPA(pos, date, alpha = 90,
                  Kp = 2, coord_system='GSM',
                  Bfield = 'Lgm_B_OP77',
                  LstarThres = 10.0,  # beyond this Lsimple don't compute Lstar
                  extended_out = False,
                  LstarQuality = 3, ):

    # setup a datamodel object to hold the answer
    ans = Lstar_Data()

    # change datetime to Lgm Datelong and UTC
    try:
        datelong = Lgm_CTrans.dateToDateLong(date)
        utc = Lgm_CTrans.dateToFPHours(date)
    except AttributeError:
        raise(TypeError("Date must be a datetime object"))
    else:
        ans['Epoch'] = datamodel.dmarray([date])

    # setup a magmodelinfo
    mmi = Lgm_MagModelInfo.Lgm_MagModelInfo()
    Lgm_Set_Coord_Transforms( datelong, utc, mmi.c) # dont need pointer as it is one

    # convert to **GSM**
    if coord_system == 'GSM':
        try:
            Pgsm = Lgm_Vector.Lgm_Vector(*pos)
        except TypeError:
            raise(TypeError("Position must be listlike" ) )
        ans['position']['GSM'] = datamodel.dmarray(pos, attrs={'units':'Re'})
    elif coord_system == 'SM':
        try:
            Psm = Lgm_Vector.Lgm_Vector(*pos)
        except TypeError:
            raise(TypeError("Position must be listlike" ) )
        Pgsm = Lgm_Vector.Lgm_Vector()
        Lgm_Convert_Coords( pointer(Psm), pointer(Pgsm), SM_TO_GSM, mmi.c )
        ans['position']['SM'] = datamodel.dmarray(pos, attrs={'units':'Re'})
        ans['position']['GSM'] = datamodel.dmarray(Pgsm.tolist(), attrs={'units':'Re'})
    else:
        raise(NotImplementedError("Only GSM or SM input currently supported"))

    # save Kp
    # TODO maybe add some Kp checking
    ans['Kp'] = datamodel.dmarray([Kp])

    # pitch angles to calculate
    try:
        Alpha = list(alpha)
    except TypeError:
        Alpha = [alpha]

    # required setup
    MagEphemInfo = Lgm_MagEphemInfo.Lgm_MagEphemInfo(len(Alpha), 0)

    # what does 3 mean?  Have to look at the C (or docs)
    MagEphemInfo.LstarQuality = LstarQuality;

    # L* in one place is L* in lots of places (for GPS set to False)
    MagEphemInfo.SaveShellLines = extended_out
    # TODO maybe not hardcoded, but for now its fine
    MagEphemInfo.LstarInfo.contents.VerbosityLevel = 0;
    MagEphemInfo.LstarInfo.contents.mInfo.contents.VerbosityLevel = 0;

    #MagEphemInfo->LstarInfo->mInfo->Bfield        = Lgm_B_T89;
    #MagEphemInfo->LstarInfo->mInfo->Bfield        = Lgm_B_cdip;
    #MagEphemInfo->LstarInfo->mInfo->Bfield        = Lgm_B_OP77;
    #MagEphemInfo->LstarInfo->mInfo->InternalModel = LGM_CDIP;
    # decide which field model to use, this is a keyword
    if Bfield == 'Lgm_B_OP77':
        Lgm_Set_Lgm_B_OP77( MagEphemInfo.LstarInfo.contents.mInfo )
    elif Bfield == 'Lgm_B_T89':
        Lgm_Set_Lgm_B_T89( MagEphemInfo.LstarInfo.contents.mInfo )
    else:
        raise(NotImplementedError("Only Bfield='Lgm_B_OP77, Lgm_B_T89' currently supported"))

    # put Kp into the structure
    MagEphemInfo.LstarInfo.contents.mInfo.contents.Kp = Kp

    # Save Date, UTC to MagEphemInfo structure ** is this needed?
    MagEphemInfo.Date   = datelong
    MagEphemInfo.UTC    = utc

    # Save nAlpha, and Alpha array to MagEphemInfo structure
    MagEphemInfo.nAlpha = len(Alpha)
    MagEphemInfo.Alpha = (c_double*len(Alpha))(*Alpha)

    # Set Tolerances
    SetLstarTolerances(MagEphemInfo.LstarQuality, MagEphemInfo.LstarInfo )

    MagEphemInfo.LstarInfo.contents.mInfo.contents = mmi

    # *  Blocal at sat location.
    MagEphemInfo.P = Pgsm

    Bvec = Lgm_Vector.Lgm_Vector()
    # Get B at the point in question
    MagEphemInfo.LstarInfo.contents.mInfo.contents.Bfield(pointer(Pgsm), pointer(Bvec),
                                                          MagEphemInfo.LstarInfo.contents.mInfo)
    ans['Bcalc'] = datamodel.dmarray(Bvec.tolist(), attrs={'units':'nT'})
    ans['Bcalc'].attrs['model'] = Bfield
    ans['Bcalc'].attrs['Kp'] = Kp
    ans['Bcalc'].attrs['coord_system'] = 'GSM'

    # save its magnitude in the structure
    MagEphemInfo.B = Bvec.magnitude()

    # check and see if the field line is closed before doing much work
    #timenow = datetime.datetime.now()
    trace, northern, southern, minB, Lsimple = Closed_Field.Closed_Field(Pgsm.tolist(), date , extended_out=True)
    #print('Closed_Field check took %s' % (datetime.datetime.now()-timenow))

    # presetup the ans[Angle] so that it can be filled correctly
    for pa in Alpha:
        ans[pa] = {}
        ans[pa]['Lsimple'] = datamodel.dmarray([Lsimple])

    if trace != 'LGM_CLOSED':
        for pa in Alpha:
            ans[pa]['Lstar'] = datamodel.dmarray(numpy.nan, attrs={'info':trace})
        return ans
        # if this is not LGM_CLOSED then don't both with any pitch angle?  true?

    #  Save field-related quantities for each Pitch Angle.
    MagEphemInfo.Pmin = Lgm_Vector.Lgm_Vector(*minB)
    MagEphemInfo.Bmin = MagEphemInfo.LstarInfo.contents.mInfo.contents.Bmin
    ans[pa]['Bmin'] = datamodel.dmarray(minB, attrs={'units':'nT'})
    ans[pa]['Bmin'].attrs['coord_system'] = 'GSM'

    # LOOP OVER PITCH ANGLES
    for i, pa in enumerate(Alpha):

        PreStr = MagEphemInfo.LstarInfo.contents.PreStr
        PostStr = MagEphemInfo.LstarInfo.contents.PostStr

        # ***********************************************
        # *** not sure I fully understand this chunk, B at the mirror point*****
        # Set Pitch Angle, sin, sin^2, and Bmirror
        sa = math.sin( pa*RadPerDeg )
        sa2 = sa*sa;

        # print("{0}Computing L* for Pitch Angle: Alpha[{1}] = {2} Date: {3}   UTC: {4}   Lsimple = {5:4.3}{6}\n").format(PreStr, i, MagEphemInfo.Alpha[i], date, utc, Lsimple, PostStr )

        MagEphemInfo.LstarInfo.contents.mInfo.contents.Bm = MagEphemInfo.B/sa2
        ans[pa]['Bmirror'] = datamodel.dmarray(MagEphemInfo.LstarInfo.contents.mInfo.contents.Bm, attrs={'units':'nT'})
        ans[pa]['Bmirror'].attrs['coord_system'] = 'GSM'
        # ***********************************************

        # I tink this is already done
        # Lgm_Set_Coord_Transforms( Date, UTC, MagEphemInfo.LstarInfo.contents.mInfo.contents.c )

        MagEphemInfo.LstarInfo.contents.PitchAngle = pa
        MagEphemInfo.Bm[i] = MagEphemInfo.LstarInfo.contents.mInfo.contents.Bm

        # Compute L*
        if Lsimple < LstarThres:
            Ls_vec = Lgm_Vector.Lgm_Vector(*southern)  # not sure why Mike used this in example
            #timenow = datetime.datetime.now()
            LS_Flag = Lstar( pointer(Ls_vec), MagEphemInfo.LstarInfo) # maybe should be position
            MagEphemInfo.LHilton.contents.value = LFromIBmM_Hilton(c_double(MagEphemInfo.LstarInfo.contents.I[0]),
                                                c_double(MagEphemInfo.Bm[i]),
                                                c_double(MagEphemInfo.LstarInfo.contents.mInfo.contents.c.contents.M_cd))
            ans[pa]['LHilton'] = MagEphemInfo.LHilton.contents.value
            MagEphemInfo.LMcIlwain.contents.value = LFromIBmM_McIlwain(c_double(MagEphemInfo.LstarInfo.contents.I[0]),
                                                c_double(MagEphemInfo.Bm[i]),
                                                c_double(MagEphemInfo.LstarInfo.contents.mInfo.contents.c.contents.M_cd))
            ans[pa]['LMcIlwain'] = MagEphemInfo.LMcIlwain.contents.value
            #print('Lstar call took %s' % (datetime.datetime.now()-timenow))
            if LS_Flag == -2: # mirror below southern hemisphere mirror alt
                ans[pa]['Lstar'] = datamodel.dmarray([numpy.nan], attrs={'info':'S_LOSS'})
            elif LS_Flag == -1: # mirror below nothern hemisphere mirror alt
                ans[pa]['Lstar'] = datamodel.dmarray([numpy.nan], attrs={'info':'N_LOSS'})
            elif LS_Flag == 0: # valid calc
                ans[pa]['Lstar'] = datamodel.dmarray([MagEphemInfo.LstarInfo.contents.LS], attrs={'info':'GOOD'}) # want better word?

            MagEphemInfo.Lstar[i] = MagEphemInfo.LstarInfo.contents.LS

            # Save results to the MagEphemInfo structure.
            MagEphemInfo.nShellPoints[i] = MagEphemInfo.LstarInfo.contents.nPnts
            ## pull all this good extra info into numpy arrays
            ans[pa]['ShellI'] = datamodel.dmarray(numpy.ctypeslib.ndarray([len(MagEphemInfo.LstarInfo.contents.I)],
                dtype=c_double, buffer=MagEphemInfo.LstarInfo.contents.I) ) # outside loop should take first?? as I for the positon?
                
            if extended_out:
                ans[pa]['ShellEllipsoidFootprint_Pn'] = \
                    numpy.ctypeslib.ndarray(len(MagEphemInfo.LstarInfo.contents.Ellipsoid_Footprint_Pn),
                                            dtype=c_double,
                                            buffer=MagEphemInfo.LstarInfo.contents.Ellipsoid_Footprint_Pn)
                ans[pa]['ShellEllipsoidFootprint_Ps'] = \
                    numpy.ctypeslib.ndarray(len(MagEphemInfo.LstarInfo.contents.Ellipsoid_Footprint_Ps),
                                            dtype=c_double,
                                            buffer=MagEphemInfo.LstarInfo.contents.Ellipsoid_Footprint_Ps)

                ans[pa]['ShellMirror_Pn'] = \
                    numpy.ctypeslib.ndarray(len(MagEphemInfo.LstarInfo.contents.Mirror_Pn),
                                            dtype=c_double,
                                            buffer=MagEphemInfo.LstarInfo.contents.Mirror_Pn)
                ans[pa]['ShellMirror_Ps'] = \
                    numpy.ctypeslib.ndarray(len(MagEphemInfo.LstarInfo.contents.Mirror_Ps),
                                            dtype=c_double,
                                            buffer=MagEphemInfo.LstarInfo.contents.Mirror_Ps)
                ans[pa]['ShellMirror_Ss'] = MagEphemInfo.LstarInfo.contents.mInfo.contents.Sm_South
                ans[pa]['ShellMirror_Sn'] = MagEphemInfo.LstarInfo.contents.mInfo.contents.Sm_North
                ans[pa]['nFieldPnts'] = \
                    numpy.ctypeslib.ndarray(len(MagEphemInfo.LstarInfo.contents.nFieldPnts),
                                            dtype=c_int,
                                            buffer=MagEphemInfo.LstarInfo.contents.nFieldPnts)

                ans[pa]['s_gsm'] = \
                    numpy.ctypeslib.ndarray([len(MagEphemInfo.LstarInfo.contents.s_gsm),
                                             len(MagEphemInfo.LstarInfo.contents.s_gsm[0])],
                                            dtype=c_double,
                                            buffer=MagEphemInfo.LstarInfo.contents.s_gsm)
                ans[pa]['Bmag'] = \
                    numpy.ctypeslib.ndarray([len(MagEphemInfo.LstarInfo.contents.Bmag),
                                             len(MagEphemInfo.LstarInfo.contents.Bmag[0])],
                                            dtype=c_double,
                                            buffer=MagEphemInfo.LstarInfo.contents.Bmag)
                ans[pa]['x_gsm'] = \
                    numpy.ctypeslib.ndarray([len(MagEphemInfo.LstarInfo.contents.x_gsm),
                                             len(MagEphemInfo.LstarInfo.contents.x_gsm[0])],
                                            dtype=c_double,
                                            buffer=MagEphemInfo.LstarInfo.contents.x_gsm)
                ans[pa]['y_gsm'] = \
                    numpy.ctypeslib.ndarray([len(MagEphemInfo.LstarInfo.contents.y_gsm),
                                             len(MagEphemInfo.LstarInfo.contents.y_gsm[0])],
                                            dtype=c_double,
                                            buffer=MagEphemInfo.LstarInfo.contents.y_gsm)
                ans[pa]['z_gsm'] = \
                    numpy.ctypeslib.ndarray([len(MagEphemInfo.LstarInfo.contents.z_gsm),
                                             len(MagEphemInfo.LstarInfo.contents.z_gsm[0])],
                                            dtype=c_double,
                                            buffer=MagEphemInfo.LstarInfo.contents.z_gsm)

    return ans

if __name__ == '__main__':
    date = datetime.datetime(2010, 10, 12)
    ans = LstarVersusPA([-4.2, 0, 0], date, alpha = 90, Kp = 2, coord_system='SM')<|MERGE_RESOLUTION|>--- conflicted
+++ resolved
@@ -1,6 +1,4 @@
-<<<<<<< HEAD
 # -*- coding: utf-8 -*-
-=======
 
 """
 Class to compute Lstar from position, date, and pitch angle
@@ -9,7 +7,6 @@
 see: LstarVersusPA.LstarVersusPA
 """
 
->>>>>>> bf18556c
 from __future__ import division
 
 import math
