--- conflicted
+++ resolved
@@ -780,8 +780,6 @@
     done = FALSE;
     while ( !done ) {
 
-<<<<<<< HEAD
-=======
         // Increment c0 and recompute Dc0.
         c0 += 0.10;
         u.x = c0*f; u.y = c0*g; u.z = c0*sl;
@@ -789,7 +787,6 @@
         LstarInfo->mInfo->Bfield( &v, &Bvec, LstarInfo->mInfo );
         B = Lgm_Magnitude( &Bvec );
         Dc0 = B - Bm;
->>>>>>> 07b58530
 
         /*
          * Test triple for a minima bracket.
@@ -845,7 +842,7 @@
             /*
              * Increment c0 and recompute Dc0.
              */
-            c0 += 0.5;
+            c0 += 0.1;
             u.x = c0*f; u.y = c0*g; u.z = c0*sl;
             Lgm_Convert_Coords( &u, &v, SM_TO_GSM, LstarInfo->mInfo->c );
             LstarInfo->mInfo->Bfield( &v, &Bvec, LstarInfo->mInfo );
@@ -860,7 +857,6 @@
 
 
 
-<<<<<<< HEAD
     if ( !FoundZeroBracket && (nMinima > 0) ) {
 
         /*
@@ -897,10 +893,10 @@
             }
         }
 
-=======
+    }
+
     if (LstarInfo->VerbosityLevel > 4) {
         printf( "%sFindBmRadius: a0, c0 = %g %g   Da0, Dc0 = %g %g%s\n", LstarInfo->PreStr, a0, c0, Da0, Dc0, LstarInfo->PostStr  );
->>>>>>> 07b58530
     }
 
 
