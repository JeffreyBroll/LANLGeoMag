AM_CPPFLAGS = -DDATADIR='"$(datadir)"'

pkgincludedir      = @prefix@/include/Lgm
pkginclude_HEADERS =        Lgm_CTrans.h Lgm_Eop.h Lgm_FieldIntInfo.h Lgm_IGRF.h Lgm_LstarInfo.h \
                            Lgm_MagModelInfo.h Lgm_Octree.h Lgm_QuadPack.h Lgm_Quat.h Lgm_Sgp.h Lgm_Vec.h Lgm_WGS84.h  \
                            Lgm_MagEphemInfo.h Lgm_AE8_AP8.h Lgm_DynamicMemory.h Lgm_FluxToPsd.h size.h Lgm_MaxwellJuttner.h \
                            Lgm_SphHarm.h quicksort.h  Lgm_ElapsedTime.h Lgm_PolyRoots.h Lgm_SummersDiffCoeff.h \
<<<<<<< HEAD
                            Lgm_QinDenton.h Lgm_FastPowPoly.h Lgm_Misc.h Lgm_Constants.h Lgm_DFI_RBF.h uthash.h
=======
                            Lgm_QinDenton.h Lgm_FastPowPoly.h Lgm_Misc.h Lgm_Constants.h Lgm_DFI_RBF.h \
                            Lgm_HDF5.h Lgm_AE_index.h 
>>>>>>> c755d538
<|MERGE_RESOLUTION|>--- conflicted
+++ resolved
@@ -5,9 +5,6 @@
                             Lgm_MagModelInfo.h Lgm_Octree.h Lgm_QuadPack.h Lgm_Quat.h Lgm_Sgp.h Lgm_Vec.h Lgm_WGS84.h  \
                             Lgm_MagEphemInfo.h Lgm_AE8_AP8.h Lgm_DynamicMemory.h Lgm_FluxToPsd.h size.h Lgm_MaxwellJuttner.h \
                             Lgm_SphHarm.h quicksort.h  Lgm_ElapsedTime.h Lgm_PolyRoots.h Lgm_SummersDiffCoeff.h \
-<<<<<<< HEAD
-                            Lgm_QinDenton.h Lgm_FastPowPoly.h Lgm_Misc.h Lgm_Constants.h Lgm_DFI_RBF.h uthash.h
-=======
+                            Lgm_QinDenton.h Lgm_FastPowPoly.h Lgm_Misc.h Lgm_Constants.h Lgm_DFI_RBF.h uthash.h \
                             Lgm_QinDenton.h Lgm_FastPowPoly.h Lgm_Misc.h Lgm_Constants.h Lgm_DFI_RBF.h \
-                            Lgm_HDF5.h Lgm_AE_index.h 
->>>>>>> c755d538
+                            Lgm_HDF5.h Lgm_AE_index.h 