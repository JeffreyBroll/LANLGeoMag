#include <Lgm_MagModelInfo.h>
#include <Lgm_QinDenton.h>

/* BAL 04-Jan-2011 modified for more cases */

int main(){


    long int            Date;
    double              UTC, JD;
    Lgm_Vector          u, w, B;
    Lgm_MagModelInfo    *mInfo;
    Lgm_QinDentonOne    p;
    int                 i, j;

    mInfo = Lgm_InitMagInfo( );

<<<<<<< HEAD
    Date = 20141201;                        // December 1, 2014
    UTC  = 16.0 + 27.0/60.0 + 29.99/3600.0;   // Universal Time Coordinated (in decimal hours)
    UTC  = 0.0;
    JD = Lgm_Date_to_JD( Date, UTC, mInfo->c );    // Compute JD
=======
    Date  = 20040812;                        // August 12, 2004
    UTC   = 16.0 + 27.0/60.0 + 29.99/3600.0;   // Universal Time Coordinated (in decimal hours)
    UTC   = 0.0;
    JD    = Lgm_Date_to_JD( Date, UTC, mInfo->c );    // Compute JD
>>>>>>> 72767b56

    Lgm_Set_Coord_Transforms( Date, UTC, mInfo->c );


    // Get (interpolate) the QinDenton vals from the values in the file at the given Julian Date
    Lgm_get_QinDenton_at_JD( JD, &p, 1, 0 );

    // Set params in mInfo structure.
    Lgm_set_QinDenton( &p, mInfo );

    
    u.x = -6.6; u.y = 0.0; u.z = 0.0;
//    u.x = 1.490696277499862; u.y =  0.000943013537158; u.z =  0.051705206498810;
//mInfo->Kp = 3;

    Lgm_MagModelInfo_Set_MagModel( LGM_CDIP, LGM_EXTMODEL_T89, mInfo );
    mInfo->Bfield( &u, &B, mInfo );
    printf( "%20.14lf%20.14lf%20.14lf", u.x, u.y, u.z );
    printf( "%20.14lf%20.14lf%20.14lf", B.x, B.y, B.z );
    printf( "%20.14lf\n", Lgm_Magnitude( &B ) );

    Lgm_MagModelInfo_Set_MagModel( LGM_EDIP, LGM_EXTMODEL_T89, mInfo );
    mInfo->Bfield( &u, &B, mInfo );
    printf( "%20.14lf%20.14lf%20.14lf", u.x, u.y, u.z );
    printf( "%20.14lf%20.14lf%20.14lf", B.x, B.y, B.z );
    printf( "%20.14lf\n", Lgm_Magnitude( &B ) );

    Lgm_MagModelInfo_Set_MagModel( LGM_IGRF, LGM_EXTMODEL_T89, mInfo );
    mInfo->Bfield( &u, &B, mInfo );
    printf( "%20.14lf%20.14lf%20.14lf", u.x, u.y, u.z );
    printf( "%20.14lf%20.14lf%20.14lf", B.x, B.y, B.z );
    printf( "%20.14lf\n", Lgm_Magnitude( &B ) );

    Lgm_MagModelInfo_Set_MagModel( LGM_IGRF, LGM_EXTMODEL_TS04, mInfo );
    mInfo->Bfield( &u, &B, mInfo );
    printf( "%20.14lf%20.14lf%20.14lf", u.x, u.y, u.z );
    printf( "%20.14lf%20.14lf%20.14lf", B.x, B.y, B.z );
    printf( "%20.14lf\n", Lgm_Magnitude( &B ) );

    Lgm_MagModelInfo_Set_MagModel( LGM_IGRF, LGM_EXTMODEL_T96, mInfo );
    mInfo->Bfield( &u, &B, mInfo );
    printf( "%20.14lf%20.14lf%20.14lf", u.x, u.y, u.z );
    printf( "%20.14lf%20.14lf%20.14lf", B.x, B.y, B.z );
    printf( "%20.14lf\n", Lgm_Magnitude( &B ) );

    Lgm_MagModelInfo_Set_MagModel( LGM_IGRF, LGM_EXTMODEL_T01S, mInfo );
    mInfo->Bfield( &u, &B, mInfo );
    printf( "%20.14lf%20.14lf%20.14lf", u.x, u.y, u.z );
    printf( "%20.14lf%20.14lf%20.14lf", B.x, B.y, B.z );
    printf( "%20.14lf\n", Lgm_Magnitude( &B ) );



    printf("\n\n\n");

    /* 
     * At various geodetic points
     */
    Lgm_MagModelInfo_Set_MagModel( LGM_IGRF, LGM_EXTMODEL_NULL, mInfo );
    double  GeodLat = 35.0;
    double  GeodLon = 123.0;
    double  GeodAlt = 0.0;
    Lgm_GEOD_to_WGS84( GeodLat, GeodLon, GeodAlt, &w );

//w.x = 7000.0/Re*cos(123.0*RadPerDeg)*cos(35.0*RadPerDeg);
//////////////////w.y = 7000.0/Re*sin(123.0*RadPerDeg)*cos(35.0*RadPerDeg);
//////////////////w.z = 7000.0/Re*sin(35.0*RadPerDeg);
    Lgm_Convert_Coords( &w, &u, WGS84_TO_GSM, mInfo->c );
    mInfo->Bfield( &u, &B, mInfo );
    printf( "Geodetic (lat,lon,alt): %20.14lf  %20.14lf  %20.14lf\n", GeodLat, GeodLon, GeodAlt );
    printf( "       Bx,By,Bz in GSM: %20.14lf  %20.14lf  %20.14lf\n", B.x, B.y, B.z );
    printf( "                   |B|: %20.14lf\n", Lgm_Magnitude( &B ) );

    printf( "   http://www.ngdc.noaa.gov/geomag-web/#igrfwmm value for |B|: %g\n",  50567.3 );





    Lgm_FreeMagInfo( mInfo );


    exit(0);
}<|MERGE_RESOLUTION|>--- conflicted
+++ resolved
@@ -15,17 +15,10 @@
 
     mInfo = Lgm_InitMagInfo( );
 
-<<<<<<< HEAD
     Date = 20141201;                        // December 1, 2014
     UTC  = 16.0 + 27.0/60.0 + 29.99/3600.0;   // Universal Time Coordinated (in decimal hours)
     UTC  = 0.0;
     JD = Lgm_Date_to_JD( Date, UTC, mInfo->c );    // Compute JD
-=======
-    Date  = 20040812;                        // August 12, 2004
-    UTC   = 16.0 + 27.0/60.0 + 29.99/3600.0;   // Universal Time Coordinated (in decimal hours)
-    UTC   = 0.0;
-    JD    = Lgm_Date_to_JD( Date, UTC, mInfo->c );    // Compute JD
->>>>>>> 72767b56
 
     Lgm_Set_Coord_Transforms( Date, UTC, mInfo->c );
 
