/*
 * ViewDriftShell.c:
 *
 *   Written by Mike Henderson
 *   (parts based on demo code written by written by Naofumi Yasufuku)
 *
 *   IMPORTANT NOTE: OpenGL uses column-major format for matrices.
 *                       Cg uses row-major format for matrices.
 *                        C also uses row-major format for matrices.
 *
 *
 *      In row-major the rows are stored contiguously.
 *      In col-major the cols are stored contiguously.
 *
 *
 */
#ifndef MAIN
#define MAIN
#endif

#ifndef LGM_IMAGE_DATA_DIR
#warning "hard-coding LGM_IMAGE_DATA_DIR because it was not in config.h"
#define LGM_IMAGE_DATA_DIR    "/usr/local/share/LanlGeoMag/Images"
#endif

#ifndef LGM_BLUEMARBLE_DATA_DIR
#warning "hard-coding LGM_BLUEMARBLE_DATA_DIR because it was not in config.h"
#define LGM_BLUEMARBLE_DATA_DIR    "/usr/local/share/LanlGeoMag/Images/BlueMarble/5400x2700"
#endif


#include "ViewDriftShell.h"
#include <Lgm_DynamicMemory.h>
#include "Vds_DriftShell.h"
#include <Lgm_Objects.h>

typedef struct TleInfo {

    char        Name[80];       // 0

    long int    SatNum;         // 1
    char        IntDesig[10];   // 2
    double      Epoch;          // 3
    double      d1MeanMotion;   // 4
    double      d2MeanMotion;   // 5
    double      BSTAR;          // 6
    int         ElemNum;        // 7

    double      Inc;            // 8
    double      RAAN;           // 9
    double      Ecc;            // 10
    double      AoP;            // 11
    double      MeanAnomaly;    // 12
    double      MeanMotion;     // 13
    int         RevNum;         // 14

    char        Line0[256];
    char        Line1[256];
    char        Line2[256];

    GtkWidget   *Line0Label;
    GtkWidget   *Line1Label;
    GtkWidget   *Line2Label;

} TleInfo;

TleInfo tle;


void BSTAR_to_STR( double bs, char *Str3 ) {

    int sgn;
    char *p, Str[80], Str2[80];
    long int a;
    double val, man;
    int ex;

    sgn = ( bs  < 0.0 ) ? -1 : 1;
    val = fabs( bs );

    //printf( "val = %.5e\n", val );
    sprintf( Str, "%.5e", val );
    //printf( "Str = %s\n", Str );
    
    // get mantissa
    p = strstr( Str, "." );
    strncpy( Str2, p-1, 7 );
    Str2[7] = '\0';
    //printf("Str2 = %s\n", Str2);
    sscanf( Str2, "%lf", &man );
    //printf( "man = %g\n", man );
    
    // get exponent
    p = strstr( Str, "e" );
    sscanf( p+1, "%d", &ex );
    //printf( "ex = %d\n", ex );
    
    // make man < 1
    man /= 10.0; ++ex;
    //printf( "man = %g\n", man );
    //printf( "ex = %d\n", ex );
    
    a = (long int)(man*1e5);
    //printf("STRING:  %05ld%d", a, ex );
    
    
    if ( a == 0 ) {
        sprintf( Str3, " 00000-0" );
    } else {
        if ( sgn < 0 ) {
            if ( ex < 0 ) {
                sprintf( Str3, "-%05ld-%d", a, abs(ex) );
            } else {
                sprintf( Str3, "-%05ld+%d", a, abs(ex) );
            }
        } else {
            if ( ex < 0 ) {
                sprintf( Str3, " %05ld-%d", a, abs(ex) );
            } else {
                sprintf( Str3, " %05ld+%d", a, abs(ex) );
            }
        }
    }

}


GtkWidget *PUKE_SATSEL_VBOX;


Vds_ObjectInfo  *ObjInfo;

void SolidCone( Lgm_Vector *u, double Fov, GLint slices, GLint stacks);
void CreateCutEllipsoid( double ra, double rb, int n);

/*
 *  Menu Bar stuff
 */
static GtkItemFactoryEntry MenuItems[] = {

    {"/File",                           NULL,           0,                              0,      "<Branch>"                              },
    {"/File/tearoff1",                  NULL,           0,                              0,      "<Tearoff>"                             },
//    {"/File/Print ...",               NULL,           PrintRasterFile,                0,      "<StockItem>",  GTK_STOCK_PRINT         },
    {"/File/Save View As ...",          "<CTL>S",       raise_SaveRasterFileDialog,     0,      "<StockItem>",  GTK_STOCK_SAVE_AS       },
    {"/File/Add MagEphem File ...",     NULL,           raise_OpenMagEphemFileDialog,   0,      "<StockItem>",  GTK_STOCK_OPEN          },
    {"/File/Add Earth-Fixed Sites ...", NULL,           raise_OpenMagEphemFileDialog,   0,      "<StockItem>",  GTK_STOCK_OPEN          },
    {"/File/sep1",                      NULL,           0,                              0,      "<Separator>"                           },
    {"/File/_Quit",                     "<CTL>Q",       gtk_main_quit,                  0,      "<StockItem>",  GTK_STOCK_QUIT          },

    {"/View",                           NULL,           0,                              0,      "<Branch>"                              },
    {"/View/tearoff2",                  NULL,           0,                              0,      "<Tearoff>"                             },
    {"/View/Full Screen",               "<CTL>L",       GoFullScreen,                   0,      "<StockItem>",  GTK_STOCK_FULLSCREEN    },
    {"/View/Undo Full Screen",          "<ALT>L",       GoNormalScreen,                 0,      "<StockItem>",  GTK_STOCK_LEAVE_FULLSCREEN    },

    {"/Tools",                          NULL,           0,                              0,      "<Branch>"                              },
    {"/Tools/tearoff3",                 NULL,           0,                              0,      "<Tearoff>"                             },
//    {"/Tools/Modify Color Table ...",   NULL,           raise_xBow,                     0,      "<StockItem>",  GTK_STOCK_SELECT_COLOR  },
//    {"/Tools/Fonts and Colors ...",     NULL,           raise_fontselectiondialog1,     0,      "<StockItem>",  GTK_STOCK_SELECT_FONT   },
//    {"/Tools/Line Plot Legend ...",     NULL,           raise_spacecraftlegenddialog1,  0,      "<StockItem>",  GTK_STOCK_PROPERTIES    },
//    {"/Tools/PSD Window ...",           NULL,           raise_PsdWindow,                0,      "<StockItem>",  GTK_STOCK_PROPERTIES    },
//    {"/Tools/View Drift Shell ...",     NULL,           raise_ViewDriftShell,           0,      "<StockItem>",  GTK_STOCK_PROPERTIES    },

    {"/Help",                           "<CTL>H",       0,                              0,      "<Branch>"                              },
    {"/Help/tearoff4",                  NULL,           0,                              0,      "<Tearoff>"                             },
    {"/Help/Help Contents ...",         NULL,           0,                              0,      "<StockItem>",  GTK_STOCK_HELP          },
    {"/Help/Release Notes ...",         NULL,           0,                              0,      "<StockItem>",  GTK_STOCK_INFO          },
//    {"/Help/About ...",                 "<CTL>A",       create_aboutdialog,             0,      "<StockItem>",  GTK_STOCK_ABOUT         }

};




GLfloat LightPosition[]        = {0.0, 3.0, 3.0, 0.0};

GtkFileFilter *PngFilter;
GtkObject   *StartYearSpinbutton_adj, *StartMonthSpinbutton_adj, *StartDaySpinbutton_adj;
GtkWidget   *StartYearSpinbutton, *StartMonthSpinbutton, *StartDaySpinbutton;
GtkWidget   *StartTimeLabel;
long int    StartDate;
int         StartYear, StartMonth, StartDay;
int         StartHour, StartMin, StartSec, StartMilliSec;
double      StartUT, StartJD;
GtkObject   *EndDaySpinbutton_adj;
GtkWidget   *EndDaySpinbutton;
GtkWidget   *EndTimeLabel;
long int    EndDate;
int         EndYear, EndMonth, EndDay;
int         EndHour, EndMin, EndSec, EndMilliSec;
double      EndUT, EndJD;
GtkWidget   *CurrentTimeLabel;
long int    CurrentDate;
int         CurrentYear, CurrentMonth, CurrentDay;
int         CurrentHour, CurrentMin, CurrentSec, CurrentMilliSec;
double      CurrentUT, CurrentJD;
double      TimeInc;
int         RunTime;
int         StepTime;
int         DumpFrames;
GtkWidget   *DumpFramesCheckbutton;
GtkWidget   *cFramesLabel;
int         MonthDays[] = {31, 28, 31, 30, 31, 30, 31, 31, 30, 31, 30, 31 };
char        *MonthStr[] = {"Jan", "Feb", "Mar", "Apr", "May", "Jun", "Jul", "Aug", "Sep", "Oct", "Nov", "Dec" };
double      MaxStarMagnitude;
char        MapImageFilename[1024];


double qradius=0.0;
int    qcount=0;
double qalpha=1.0;

long int    QuadsLoaded[9];         // Id for quads that are load
GLuint      QuadsLoadedDL[9];       // Their corresponding Display lists
GLuint      QuadsLoadedTexId[9];    // Their corresponding Tex ids

/*
 * Conversion Flags
 */
Lgm_MagModelInfo   *mInfo;
Lgm_Vector          Sun;
double              TiltAngle;
double              DipoleTiltAngle;
double              RotAngle, RotAngle2, RotAngle3, RotAngle4, RotAngle5;
Lgm_Vector          RotAxis, RotAxis2, RotAxis3, RotAxis4, RotAxis5;
Lgm_Vector          DipoleOffset_sm;
double              ED_x0, ED_y0, ED_z0;
char                *Coords[] = { "", "ICRF2000", "MOD", "TOD", "TEME", "PEF", "WGS84", "GSE", "GSM", "SM", "ED"};
int                 ObserverCoords    = GSM_COORDS;
int                 StarsConvertFlag  = GEI2000_TO_GSM;
int                 SatsConvertFlag   = GEI2000_TO_GSM;
int                 AtmosConvertFlag  = GSM_TO_GSM;
int                 ObsToGeoConvertFlag  = GSM_TO_GEO;
int                 GeoToObsConvertFlag  = GEO_TO_GSM;
GtkWidget           *RadioCoordSystem[5];
GtkWidget           *RadioLightingStyle[3];

double IdentityMatrix[3][3] = { {1.0, 0.0, 0.0 }, {0.0, 1.0, 0.0 }, {0.0, 0.0, 1.0} };



void DrawScene( );
void CreateSphere( double r, int n);
void CreateEllipsoid( double ra, double rb, int n);
void IridiumFlare( double JD, _SgpTLE *TLE, Lgm_Vector *EarthToSun, int *Flag1, int *Flag2, int *Flag3, Lgm_Vector *g1, Lgm_Vector *g2, Lgm_Vector *g3, Lgm_Vector *P ) ;


/*
 * Texture names
 */
GLuint  Texture_Earth;
GLuint  Texture_TopSide;
GLuint  Texture_Moon;
GLuint  Texture_Logo;
GLuint  Texture_EqPlane;
GLuint  Texture_MeridPlane1;
GLuint  Texture_MeridPlane2;
GLuint  Texture_Debris;
GLuint  Texture_RocketBody;
GLuint  Texture_Spacecraft;
GLuint  Texture_Sun;
GLuint  Texture_TEMP;;
GLuint  Texture_HiResEarthQuad;

int     Logo_Width, Logo_Height;

int FrameNumber = 0;


static float        LightModelTwoSide[] = {GL_TRUE};
static float        LightModelOneSide[] = {GL_FALSE};

//static float        myModelMatrix[16];
static float        myCgViewMatrix[16];
static float        myGlViewMatrix[16];
//static float        myModelViewMatrix[16];
static float        myGlProjectionMatrix[16];
static float        myCgProjectionMatrix[16];
static float        myCgModelViewProjectionMatrix[16];

/*
 * Define names for Shaders
 */
GLuint g_shaderMyTest;
GLuint g_shaderFrontInit;
GLuint g_shaderFrontPeel;
GLuint g_shaderFrontBlend;
GLuint g_shaderFrontFinal;
GLuint FrontVertShaderInit;
GLuint FrontFragShaderInit;
GLuint FrontVertShaderPeel;
GLuint FrontFragShaderPeel;
GLuint FrontVertShaderBlend;
GLuint FrontFragShaderBlend;
GLuint FrontVertShaderFinal;
GLuint FrontFragShaderFinal;
GLuint ShadeVertex;
GLuint ShadeFragment;

GLuint g_quadDisplayList;

/*
 * Uniform var locations
 */
GLint g_shaderFrontInit_AlphaLoc;
GLint g_shaderFrontPeel_AlphaLoc;
GLint g_shaderFrontFinal_BackgroundColorLoc;
GLint g_shaderFrontPeel_DepthTexLoc;
GLint g_shaderFrontBlend_TempTexLoc;
GLint g_shaderFrontFinal_ColorTexLoc;












void raise_OpenMagEphemFileDialog( gpointer callback_data, guint callback_action, GtkWidget *menu_item ) {
    GtkWidget *w;
    w = CreateOpenMagEphemFileDialog( );
    gtk_widget_show( w );
    return;
}

void raise_SaveRasterFileDialog( gpointer callback_data, guint callback_action, GtkWidget *menu_item ) {
    GtkWidget *w;
    w = CreateSaveRasterFileDialog( );
    gtk_widget_show( w );
    return;
}

void GoFullScreen( gpointer callback_data, guint callback_action, GtkWidget *menu_item ) {
    gtk_window_fullscreen( GTK_WINDOW( ViewDriftShellWindow) );
    return;
}

void GoNormalScreen( gpointer callback_data, guint callback_action, GtkWidget *menu_item ) {
    gtk_window_unfullscreen( GTK_WINDOW( ViewDriftShellWindow) );
    return;
}



















void UpdateTimeDepQuants( long int CurrentDate, double CurrentUT ) {

    Lgm_Vector  u, v;
    double      Q[4], Q2[4], Q3[4], A[3][3];

    // Set transforms, get Tilt
    Lgm_Set_Coord_Transforms( CurrentDate, CurrentUT, mInfo->c );
    DipoleTiltAngle = mInfo->c->psi*DegPerRad;;
printf("MIKE MIKE:   CurrentDate, CurrentUT = %ld %g\n", CurrentDate, CurrentUT);
printf("DipoleTiltAngle = %g\n", DipoleTiltAngle);



    /*
     *  Convert the OBS_COORD->GEO rot matrix to a quaternion rotation
     *  And get matrix Asm_to_obs and quat Q2 needed to rot dipole axis properly
     *
     *  Quaternions:
     *               Q: for rotating the earth properly
     *              Q2: for rotating the dipole axis properly
     *              Q3: for rotating the sun vector properly
     *
     */

// we need to make sure the various matrices are defined no that we have
// overhauled the Ctrans lib...
    if        ( ObserverCoords == GEO_COORDS ) {

        Lgm_MatrixToQuat( IdentityMatrix, Q );


        //Lgm_MatTimesMat( mInfo->c->Agsm_to_sm, mInfo->c->Awgs84_to_gsm, A ); // A = Awgs84_to_sm
        Lgm_MatTimesMat( mInfo->c->Agsm_to_wgs84, mInfo->c->Asm_to_gsm, A ); // A = Asm_to_wgs84
        Lgm_MatrixToQuat( A, Q2 );

        //Lgm_MatrixToQuat( mInfo->c->Awgs84_to_gsm, Q3 );
        Lgm_MatrixToQuat( mInfo->c->Agsm_to_wgs84, Q3 );

    } else if ( ObserverCoords == GSM_COORDS ) {

//Lgm_Set_Coord_Transforms( CurrentDate, CurrentUT, mInfo->c );
//FIX ME
        //Lgm_MatrixToQuat( mInfo->c->Agsm_to_wgs84, Q );
        Lgm_MatrixToQuat( mInfo->c->Awgs84_to_gsm, Q );


        //Lgm_MatrixToQuat( mInfo->c->Agsm_to_sm, Q2 );
        Lgm_MatrixToQuat( mInfo->c->Asm_to_gsm, Q2 );

        Lgm_MatrixToQuat( IdentityMatrix, Q3 );

    } else if ( ObserverCoords == GEI2000_COORDS ) {

        //Lgm_MatrixToQuat( mInfo->c->Agei_to_wgs84, Q );
        Lgm_MatrixToQuat( mInfo->c->Awgs84_to_gei, Q );

        //Lgm_MatTimesMat( mInfo->c->Agsm_to_sm, mInfo->c->Amod_to_gsm, A ); // A = Amod_to_sm
        Lgm_MatTimesMat( mInfo->c->Agsm_to_mod, mInfo->c->Asm_to_gsm, A ); // A = Asm_to_mod
        Lgm_MatrixToQuat( A, Q2 );

        //Lgm_MatrixToQuat( mInfo->c->Amod_to_gsm, Q3 );
        Lgm_MatrixToQuat( mInfo->c->Agsm_to_mod, Q3 );

    } else if ( ObserverCoords == GSE_COORDS ) {

        //Lgm_MatTimesMat( mInfo->c->Agsm_to_wgs84, mInfo->c->Agse_to_gsm, A ); // A = Agse_to_wgs84
        Lgm_MatTimesMat( mInfo->c->Agsm_to_gse, mInfo->c->Awgs84_to_gsm, A ); // A = Awgs84_to_gse
        Lgm_MatrixToQuat( A, Q );

        //Lgm_MatTimesMat( mInfo->c->Agsm_to_sm, mInfo->c->Agse_to_gsm, A ); // A = Agse_to_sm
        Lgm_MatTimesMat( mInfo->c->Agsm_to_gse, mInfo->c->Asm_to_gsm, A ); // A = Asm_to_gse
        Lgm_MatrixToQuat( A, Q2 );

        //Lgm_MatrixToQuat( mInfo->c->Agse_to_gsm, Q3 );
        Lgm_MatrixToQuat( mInfo->c->Agsm_to_gse, Q3 );

    } else if ( ObserverCoords == SM_COORDS ) {

        //Lgm_MatTimesMat( mInfo->c->Agsm_to_wgs84, mInfo->c->Asm_to_gsm, A ); // A = Asm_to_wgs84
        Lgm_MatTimesMat( mInfo->c->Agsm_to_sm, mInfo->c->Awgs84_to_gsm, A ); // A = Awgs84_to_sm
        Lgm_MatrixToQuat( A, Q );

        Lgm_MatrixToQuat( IdentityMatrix, Q2 );

        //Lgm_MatrixToQuat( mInfo->c->Asm_to_gsm, Q3 );
        Lgm_MatrixToQuat( mInfo->c->Agsm_to_sm, Q3 );

    }


    Lgm_QuatToAxisAngle(  Q, &RotAngle,  &RotAxis );
    Lgm_QuatToAxisAngle( Q2, &RotAngle2, &RotAxis2 );
    Lgm_QuatToAxisAngle( Q3, &RotAngle3, &RotAxis3 );
printf("RotAxis = %g %g %g   RotAngle = %g\n", RotAxis.x, RotAxis.y, RotAxis.z, RotAngle);
printf("RotAxis2 = %g %g %g   RotAngle2 = %g\n", RotAxis2.x, RotAxis2.y, RotAxis2.z, RotAngle2);
printf("RotAxis3 = %g %g %g   RotAngle3 = %g\n", RotAxis3.x, RotAxis3.y, RotAxis3.z, RotAngle3);


    /*
     *  Convert the dipole offset components to SM coords.
     *  We may not wnat this in there....
     */
    u.x = mInfo->c->ED_x0; u.y = mInfo->c->ED_y0; u.z = mInfo->c->ED_z0;
    Lgm_Convert_Coords( &u, &DipoleOffset_sm, GEO_TO_SM, mInfo->c );



    // Set Position of sun
    u.x = 1.0, u.y = u.z = 0.0;
    Lgm_Convert_Coords( &u, &v, AtmosConvertFlag, mInfo->c );
    Sun        = v;
    aInfo->Sun = v; // This is the struct for the Atmosphere stuff
printf(" Sun = %g %g %g\n", v.x, v.y, v.z);


}

// transpose
static void TransposeMatrix(float src[16], float dest[16] ) {
    int i, j;
    for (i=0; i<4; i++) {
        for (j=0; j<4; j++) {
            *(dest  +i*4 +j ) = *(src + j*4+i);
        }
    }
}

// Simple 4x4 matrix by 4x4 matrix multiply.
static void multMatrix(float dst[16], const float src1[16], const float src2[16]) {

  float tmp[16];
  int i, j;

  for (i=0; i<4; i++) {
    for (j=0; j<4; j++) {
      tmp[i*4+j] = src1[i*4+0] * src2[0*4+j] +
                   src1[i*4+1] * src2[1*4+j] +
                   src1[i*4+2] * src2[2*4+j] +
                   src1[i*4+3] * src2[3*4+j];
    }
  }
  /* Copy result to dst (so dst can also be src1 or src2). */
  for (i=0; i<16; i++) dst[i] = tmp[i];
}


/*
 * Set up matrix to transform from:
 *
 *     Eye Space -> Clip Space
 *
 *  This implements a Perspective projection.
 *
 *
 */
void SetProjectionMatrix( double FieldOfView, double Aspect, double zNear, double zFar, float m[16] ){

    double SinFieldOfView, dZ, dZinv, f;
    double Ang = 0.5*FieldOfView*M_PI/180.0;

    dZ = zNear - zFar;
    dZinv = 1.0/dZ;
    SinFieldOfView = sin( Ang );
    f = cos( Ang ) / SinFieldOfView; // f = cotangent( FieldOfView/2.0 )

    /*
     * Set up in row-major form (i.e. successive rows are contiguous in memory)
     */
    m[0*4+0] = f/Aspect;    m[0*4+1] = 0.0;   m[0*4+2] =  0.0;                 m[0*4+3] = 0.0;
    m[1*4+0] = 0.0;         m[1*4+1] = f;     m[1*4+2] =  0.0;                 m[1*4+3] = 0.0;
    m[2*4+0] = 0.0;         m[2*4+1] = 0.0;   m[2*4+2] = (zFar+zNear)*dZinv;   m[2*4+3] = 2.0*zNear*zFar*dZinv;
    m[3*4+0] = 0.0;         m[3*4+1] = 0.0;   m[3*4+2] = -1.0;                 m[3*4+3] = 0.0;

}

void SetTranslationScaleMatrix( double x, double y, double z, double s, float m[16] ){

    m[0*4+0] = s;      m[0*4+1] = 0.0;   m[0*4+2] = 0.0;  m[0*4+3] = x;
    m[1*4+0] = 0.0;    m[1*4+1] = s;     m[1*4+2] = 0.0;  m[1*4+3] = y;
    m[2*4+0] = 0.0;    m[2*4+1] = 0.0;   m[2*4+2] = s;    m[2*4+3] = z;
    m[3*4+0] = 0.0;    m[3*4+1] = 0.0;   m[3*4+2] = 0.0;  m[3*4+3] = 1.0;

}

/*
 * Set up matrix to transform from:
 *
 *     World Space -> Eye Space
 *
 *
 */
void SetViewMatrix( double Camera_x, double Camera_y, double Camera_z,
                    double Lookat_x, double Lookat_y, double Lookat_z,
                    double Up_x, double Up_y, double Up_z, float m[16] ){

    double  X[3], Y[3], Z[3], mag, mag_inv, Tx, Ty, Tz;

    /*
     * Camera -  location of the Camera in World Space.
     * Lookat -  the location in World Space that the Camera should look at.
     * Up     -  a vector specifying which direction in (world coords) will
     *           be up in the final view.
     *
     * Construct X, Y, and Z unit vectors. These are the world space coord unit
     * vectors in Eye space
     *
     *  Also compute the translation needed to position the camera properly
     */

    /*
     * Z unit vector points from Camera to Lookat
     */
    Z[0] = Camera_x - Lookat_x;
    Z[1] = Camera_x - Lookat_x;
    Z[2] = Camera_x - Lookat_x;

    /*
     * make Z a unit vector
     */
    mag = sqrt(Z[0]*Z[0] + Z[1]*Z[1] + Z[2]*Z[2]);
    if (mag > 0.0) {
        mag_inv = 1.0/mag;
        Z[0] *= mag_inv; Z[1] *= mag_inv; Z[2] *= mag_inv;
    } else {
        printf("Camera and Lookat are the same point!\n");
        exit(1);
    }

    /*
     *  Yhat is in Up direction (Up need not be normalized)
     */
    Y[0] = Up_x; Y[1] = Up_y; Y[2] = Up_z;


    /*
     * X = Y cross Z
     */
    X[0] =  Y[1]*Z[2] - Y[2]*Z[1]; X[1] = -Y[0]*Z[2] + Y[2]*Z[0]; X[2] =  Y[0]*Z[1] - Y[1]*Z[0];

    /*
     * recompute Y to make an orthog. system. I.e. Y = Z cross X
     */
    Y[0] =  Z[1]*X[2] - Z[2]*X[1]; Y[1] = -Z[0]*X[2] + Z[2]*X[0]; Y[2] =  Z[0]*X[1] - Z[1]*X[0];

    /*
     * Normlaize X
     */
    mag = sqrt(X[0]*X[0] + X[1]*X[1] + X[2]*X[2]);
    if (mag > 0.0) {
        mag_inv = 1.0/mag;
        X[0] *= mag_inv; X[1] *= mag_inv; X[2] *= mag_inv;
    } else {
        printf("Magnitude of X is <= 0.0 !\n");
        exit(1);
    }

    /*
     * Normlaize Y
     */
    mag = sqrt(Y[0]*Y[0] + Y[1]*Y[1] + Y[2]*Y[2]);
    if (mag > 0.0) {
        mag_inv = 1.0/mag;
        Y[0] *= mag_inv; Y[1] *= mag_inv; Y[2] *= mag_inv;
    } else {
        printf("Magnitude of Y is <= 0.0 !\n");
        exit(1);
    }

    /*
     *  Compute the translation to position the camera properly
     *
     *      Tx = -( Xhat dot Camera )
     *      Ty = -( Yhat dot Camera )
     *      Tz = -( Zhat dot Camera )
     */
    Tx = -( X[0]*Camera_x + X[1]*Camera_y + X[2]*Camera_z );
    Ty = -( Y[0]*Camera_x + Y[1]*Camera_y + Y[2]*Camera_z );
    Tz = -( Z[0]*Camera_x + Z[1]*Camera_y + Z[2]*Camera_z );




    m[0*4+0] = X[0];    m[0*4+1] = X[1];  m[0*4+2] = X[2];  m[0*4+3] = Tx;
    m[1*4+0] = Y[0];    m[1*4+1] = Y[1];  m[1*4+2] = Y[2];  m[1*4+3] = Ty;
    m[2*4+0] = Z[0];    m[2*4+1] = Z[1];  m[2*4+2] = Z[2];  m[2*4+3] = Tz;
    m[3*4+0] = 0.0;     m[3*4+1] = 0.0;   m[3*4+2] = 0.0;   m[3*4+3] = 1.0;

}








// from dual depth peeling demo
#define CHECK_GL_ERRORS {}
int g_imageWidth = 1024;
int g_imageHeight = 768;
double g_imageRat;

GLuint g_dualBackBlenderFboId;
GLuint g_dualPeelingSingleFboId;
GLuint g_dualDepthTexId[2];
GLuint g_dualFrontBlenderTexId[2];
GLuint g_dualBackTempTexId[2];
GLuint g_dualBackBlenderTexId;

GLuint g_frontFboId[2];
GLuint g_frontDepthTexId[2];
GLuint g_frontColorTexId[2];
GLuint g_frontColorBlenderTexId;
GLuint g_frontColorBlenderFboId;

GLuint g_accumulationTexId[2];
GLuint g_accumulationFboId;

GLenum g_drawBuffers[] = {GL_COLOR_ATTACHMENT0_EXT,
                           GL_COLOR_ATTACHMENT1_EXT,
                           GL_COLOR_ATTACHMENT2_EXT,
                           GL_COLOR_ATTACHMENT3_EXT,
                           GL_COLOR_ATTACHMENT4_EXT,
                           GL_COLOR_ATTACHMENT5_EXT,
                           GL_COLOR_ATTACHMENT6_EXT };


GLfloat g_opacity = 0.6;
float g_white[3] = {1.0,1.0,1.0};
float g_black[3] = {0.0};
float *g_backgroundColor = g_black;


GLuint LoadShaderFromFile( char *Filename, GLenum ShaderType) {

    GLuint  shader;
    GLint   r;
    int     nLines, len, i;
    char    *Str, *p;
    char    **Lines;
    FILE    *fp;

    // open file
    if ( (fp = fopen( Filename, "r" )) == NULL ) {
        printf("Could not open shader file: %s\n", Filename );
        return( 0 );
    }

    // determine how many Lines there are
    nLines = 0;
    Str = (char *)malloc( 4097*sizeof(char) );
    while ( fgets( Str, 400, fp )  ) {
        /*
         * Get rid of // style comments -- they seem to cause a problem -- dont know why
         * Also get rid of blank lines.
         */
        p = strstr( Str, "//" ); if (p != NULL) *p = '\0'; // get rid of //-style comments
        p = index( Str, '\n' );  if (p != NULL) *p = '\0';
        p = index( Str, '\r' );  if (p != NULL) *p = '\0';
        len = strlen( Str );
        if (len > 0 ) {
            ++nLines;
        }
    }
    rewind( fp ); // rewind fp back to start


    /*
     * Alloc memory for the Lines array
     */
    Lines = (char **)calloc( nLines, sizeof(char *) );
    i = 0;
    //printf( "Shader File: %s\n", Filename );
    while ( fgets( Str, 400, fp )  ) {
        p = strstr( Str, "//" ); if (p != NULL) *p = '\0'; // get rid of //-style comments
        p = index( Str, '\n' );  if (p != NULL) *p = '\0';
        p = index( Str, '\r' );  if (p != NULL) *p = '\0';
        len = strlen( Str );
        if (len > 0 ) {
            Lines[i] = (char *)calloc( len+1, sizeof(char) );
            strcpy( Lines[i], Str );
            //printf("Lines[%2d] = \"%s\"\n", i, Lines[i]);
            ++i;
        }
    }
    //printf("\n");

    fclose(fp);

    shader = glCreateShader( ShaderType );
    glShaderSource( shader, nLines, (const  char **)Lines, (int *)NULL );

    glCompileShader( shader );
    glGetShaderiv( shader, GL_COMPILE_STATUS, &r );
    if (r) {
        printf("Succesfully compiled shader: %s\n", Filename);
    }  else {
        glGetShaderInfoLog( shader, 4096, &len, Str);
        printf("Error compiling shader: %s\n", Filename);
        printf("Log:\n%s\n\n", Str);
    }

    for (i=0; i<nLines; i++) free( Lines[i] );
    free( Lines );
    free( Str );


    return( shader );

}




    void BuildShaders2() {

        printf("\nLoading shaders...\n");
        //ShadeVertex   = LoadShaderFromFile( "Shaders/shade_vertex2.glsl",   GL_VERTEX_SHADER );
        //ShadeFragment = LoadShaderFromFile( "Shaders/shade_fragment2.glsl", GL_FRAGMENT_SHADER );
        ShadeVertex   = LoadShaderFromFile( "Shaders/CH14-WardBRDF.vert",   GL_VERTEX_SHADER );
        ShadeFragment = LoadShaderFromFile( "Shaders/CH14-WardBRDF.frag", GL_FRAGMENT_SHADER );

        g_shaderMyTest = glCreateProgram();
    glAttachShader( g_shaderMyTest, ShadeVertex );
    glAttachShader( g_shaderMyTest, ShadeFragment );
    glLinkProgram( g_shaderMyTest );

}


void BuildShaders() {

	printf("\nLoading shaders...\n");

    FrontVertShaderInit  = LoadShaderFromFile( "Shaders/front_peeling_init_vertex.glsl",    GL_VERTEX_SHADER );
    FrontFragShaderInit  = LoadShaderFromFile( "Shaders/front_peeling_init_fragment.glsl",  GL_FRAGMENT_SHADER );
    FrontVertShaderPeel  = LoadShaderFromFile( "Shaders/front_peeling_peel_vertex.glsl",    GL_VERTEX_SHADER );
    FrontFragShaderPeel  = LoadShaderFromFile( "Shaders/front_peeling_peel_fragment.glsl",  GL_FRAGMENT_SHADER );
    FrontVertShaderBlend = LoadShaderFromFile( "Shaders/front_peeling_blend_vertex.glsl",    GL_VERTEX_SHADER );
    FrontFragShaderBlend = LoadShaderFromFile( "Shaders/front_peeling_blend_fragment.glsl",  GL_FRAGMENT_SHADER );
    FrontVertShaderFinal = LoadShaderFromFile( "Shaders/front_peeling_final_vertex.glsl",   GL_VERTEX_SHADER );
    FrontFragShaderFinal = LoadShaderFromFile( "Shaders/front_peeling_final_fragment.glsl", GL_FRAGMENT_SHADER );


    ShadeVertex   = LoadShaderFromFile( "Shaders/shade_vertex.glsl",   GL_VERTEX_SHADER );
    ShadeFragment = LoadShaderFromFile( "Shaders/shade_fragment.glsl", GL_FRAGMENT_SHADER );



    // Create g_shaderFrontInit program
    g_shaderFrontInit = glCreateProgram();
    glAttachShader( g_shaderFrontInit, ShadeVertex );
    glAttachShader( g_shaderFrontInit, FrontVertShaderInit );
    glAttachShader( g_shaderFrontInit, ShadeFragment );
    glAttachShader( g_shaderFrontInit, FrontFragShaderInit );
    glLinkProgram( g_shaderFrontInit );
    g_shaderFrontInit_AlphaLoc = glGetUniformLocation( g_shaderFrontInit, "Alpha" );


    // Create g_shaderFrontPeel program
    g_shaderFrontPeel = glCreateProgram();
    glAttachShader( g_shaderFrontPeel, ShadeVertex );
    glAttachShader( g_shaderFrontPeel, FrontVertShaderPeel );
    glAttachShader( g_shaderFrontPeel, ShadeFragment );
    glAttachShader( g_shaderFrontPeel, FrontFragShaderPeel );
    glLinkProgram( g_shaderFrontPeel );
    g_shaderFrontPeel_AlphaLoc = glGetUniformLocation( g_shaderFrontPeel, "Alpha" );
    g_shaderFrontPeel_DepthTexLoc = glGetUniformLocation( g_shaderFrontPeel, "DepthTex" );

    // Create g_shaderFrontBlend program
    g_shaderFrontBlend = glCreateProgram();
    glAttachShader( g_shaderFrontBlend, FrontVertShaderBlend );
    glAttachShader( g_shaderFrontBlend, FrontFragShaderBlend );
    glLinkProgram( g_shaderFrontBlend );
    g_shaderFrontBlend_TempTexLoc = glGetUniformLocation( g_shaderFrontBlend, "TempTex" );

    // Create g_shaderFrontFinal program
    g_shaderFrontFinal = glCreateProgram();
    glAttachShader( g_shaderFrontFinal, ShadeVertex );
    glAttachShader( g_shaderFrontFinal, FrontVertShaderFinal );
    glAttachShader( g_shaderFrontFinal, ShadeFragment );
    glAttachShader( g_shaderFrontFinal, FrontFragShaderFinal );
    glLinkProgram( g_shaderFrontFinal );
    g_shaderFrontFinal_BackgroundColorLoc = glGetUniformLocation( g_shaderFrontFinal, "BackgroundColor" );
    g_shaderFrontFinal_ColorTexLoc = glGetUniformLocation( g_shaderFrontFinal, "ColorTex" );


    printf("\n");

}


void InitFrontPeelingRenderTargets()
{
    int i;
    glGenTextures(2, g_frontDepthTexId);
    glGenTextures(2, g_frontColorTexId);
    glGenFramebuffersEXT(2, g_frontFboId);

    for (i = 0; i < 2; i++) {

        glBindTexture(GL_TEXTURE_RECTANGLE_ARB, g_frontDepthTexId[i]);
        glTexParameteri(GL_TEXTURE_RECTANGLE_ARB, GL_TEXTURE_WRAP_S, GL_CLAMP);
        glTexParameteri(GL_TEXTURE_RECTANGLE_ARB, GL_TEXTURE_WRAP_T, GL_CLAMP);
        glTexParameteri(GL_TEXTURE_RECTANGLE_ARB, GL_TEXTURE_MIN_FILTER, GL_NEAREST);
        glTexParameteri(GL_TEXTURE_RECTANGLE_ARB, GL_TEXTURE_MAG_FILTER, GL_NEAREST);
        glTexImage2D(GL_TEXTURE_RECTANGLE_ARB, 0, GL_DEPTH_COMPONENT32F_NV,
                     g_imageWidth, g_imageHeight, 0, GL_DEPTH_COMPONENT, GL_FLOAT, NULL);

        glBindTexture(GL_TEXTURE_RECTANGLE_ARB, g_frontColorTexId[i]);
        glTexParameteri(GL_TEXTURE_RECTANGLE_ARB, GL_TEXTURE_WRAP_S, GL_CLAMP);
        glTexParameteri(GL_TEXTURE_RECTANGLE_ARB, GL_TEXTURE_WRAP_T, GL_CLAMP);
        glTexParameteri(GL_TEXTURE_RECTANGLE_ARB, GL_TEXTURE_MIN_FILTER, GL_NEAREST);
        glTexParameteri(GL_TEXTURE_RECTANGLE_ARB, GL_TEXTURE_MAG_FILTER, GL_NEAREST);
        glTexImage2D(GL_TEXTURE_RECTANGLE_ARB, 0, GL_RGBA, g_imageWidth, g_imageHeight,
                     0, GL_RGBA, GL_FLOAT, 0);

        glBindFramebufferEXT(GL_FRAMEBUFFER_EXT, g_frontFboId[i]);
        glFramebufferTexture2DEXT(GL_FRAMEBUFFER_EXT, GL_DEPTH_ATTACHMENT_EXT,
                                  GL_TEXTURE_RECTANGLE_ARB, g_frontDepthTexId[i], 0);
        glFramebufferTexture2DEXT(GL_FRAMEBUFFER_EXT, GL_COLOR_ATTACHMENT0_EXT,
                                  GL_TEXTURE_RECTANGLE_ARB, g_frontColorTexId[i], 0);
    }

    glGenTextures(1, &g_frontColorBlenderTexId);
    glBindTexture(GL_TEXTURE_RECTANGLE_ARB, g_frontColorBlenderTexId);
    glTexParameteri(GL_TEXTURE_RECTANGLE_ARB, GL_TEXTURE_WRAP_S, GL_CLAMP);
    glTexParameteri(GL_TEXTURE_RECTANGLE_ARB, GL_TEXTURE_WRAP_T, GL_CLAMP);
    glTexParameteri(GL_TEXTURE_RECTANGLE_ARB, GL_TEXTURE_MIN_FILTER, GL_NEAREST);
    glTexParameteri(GL_TEXTURE_RECTANGLE_ARB, GL_TEXTURE_MAG_FILTER, GL_NEAREST);
    glTexImage2D(GL_TEXTURE_RECTANGLE_ARB, 0, GL_RGBA, g_imageWidth, g_imageHeight,
                 0, GL_RGBA, GL_FLOAT, 0);

    glGenFramebuffersEXT(1, &g_frontColorBlenderFboId);
    glBindFramebufferEXT(GL_FRAMEBUFFER_EXT, g_frontColorBlenderFboId);
    glFramebufferTexture2DEXT(GL_FRAMEBUFFER_EXT, GL_DEPTH_ATTACHMENT_EXT,
                              GL_TEXTURE_RECTANGLE_ARB, g_frontDepthTexId[0], 0);
    glFramebufferTexture2DEXT(GL_FRAMEBUFFER_EXT, GL_COLOR_ATTACHMENT0_EXT,
                              GL_TEXTURE_RECTANGLE_ARB, g_frontColorBlenderTexId, 0);
    CHECK_GL_ERRORS;
}



void InitDualPeelingRenderTargets() {

    int i;

	glGenTextures(2, g_dualDepthTexId);
	glGenTextures(2, g_dualFrontBlenderTexId);
	glGenTextures(2, g_dualBackTempTexId);
	glGenFramebuffersEXT(1, &g_dualPeelingSingleFboId);
	for ( i = 0; i < 2; i++ ) {

		glBindTexture(GL_TEXTURE_RECTANGLE_ARB, g_dualDepthTexId[i]);
		glTexParameteri(GL_TEXTURE_RECTANGLE_ARB, GL_TEXTURE_WRAP_S, GL_CLAMP);
		glTexParameteri(GL_TEXTURE_RECTANGLE_ARB, GL_TEXTURE_WRAP_T, GL_CLAMP);
		glTexParameteri(GL_TEXTURE_RECTANGLE_ARB, GL_TEXTURE_MIN_FILTER, GL_NEAREST);
		glTexParameteri(GL_TEXTURE_RECTANGLE_ARB, GL_TEXTURE_MAG_FILTER, GL_NEAREST);
		glTexImage2D(GL_TEXTURE_RECTANGLE_ARB, 0, GL_FLOAT_RG32_NV, g_imageWidth, g_imageHeight,
					 0, GL_RGB, GL_FLOAT, 0);

		glBindTexture(GL_TEXTURE_RECTANGLE_ARB, g_dualFrontBlenderTexId[i]);
		glTexParameteri(GL_TEXTURE_RECTANGLE_ARB, GL_TEXTURE_WRAP_S, GL_CLAMP);
		glTexParameteri(GL_TEXTURE_RECTANGLE_ARB, GL_TEXTURE_WRAP_T, GL_CLAMP);
		glTexParameteri(GL_TEXTURE_RECTANGLE_ARB, GL_TEXTURE_MIN_FILTER, GL_NEAREST);
		glTexParameteri(GL_TEXTURE_RECTANGLE_ARB, GL_TEXTURE_MAG_FILTER, GL_NEAREST);
		glTexImage2D(GL_TEXTURE_RECTANGLE_ARB, 0, GL_RGBA, g_imageWidth, g_imageHeight,
					 0, GL_RGBA, GL_FLOAT, 0);

		glBindTexture(GL_TEXTURE_RECTANGLE_ARB, g_dualBackTempTexId[i]);
		glTexParameteri(GL_TEXTURE_RECTANGLE_ARB, GL_TEXTURE_WRAP_S, GL_CLAMP);
		glTexParameteri(GL_TEXTURE_RECTANGLE_ARB, GL_TEXTURE_WRAP_T, GL_CLAMP);
		glTexParameteri(GL_TEXTURE_RECTANGLE_ARB, GL_TEXTURE_MIN_FILTER, GL_NEAREST);
		glTexParameteri(GL_TEXTURE_RECTANGLE_ARB, GL_TEXTURE_MAG_FILTER, GL_NEAREST);
		glTexImage2D(GL_TEXTURE_RECTANGLE_ARB, 0, GL_RGBA, g_imageWidth, g_imageHeight,
					 0, GL_RGBA, GL_FLOAT, 0);
	}

	glGenTextures(1, &g_dualBackBlenderTexId);
	glBindTexture(GL_TEXTURE_RECTANGLE_ARB, g_dualBackBlenderTexId);
	glTexParameteri(GL_TEXTURE_RECTANGLE_ARB, GL_TEXTURE_WRAP_S, GL_CLAMP);
	glTexParameteri(GL_TEXTURE_RECTANGLE_ARB, GL_TEXTURE_WRAP_T, GL_CLAMP);
	glTexParameteri(GL_TEXTURE_RECTANGLE_ARB, GL_TEXTURE_MIN_FILTER, GL_NEAREST);
	glTexParameteri(GL_TEXTURE_RECTANGLE_ARB, GL_TEXTURE_MAG_FILTER, GL_NEAREST);
	glTexImage2D(GL_TEXTURE_RECTANGLE_ARB, 0, GL_RGB, g_imageWidth, g_imageHeight,
				 0, GL_RGB, GL_FLOAT, 0);

	glGenFramebuffersEXT(1, &g_dualBackBlenderFboId);
	glBindFramebufferEXT(GL_FRAMEBUFFER_EXT, g_dualBackBlenderFboId);
	glFramebufferTexture2DEXT(GL_FRAMEBUFFER_EXT, GL_COLOR_ATTACHMENT0_EXT,
							  GL_TEXTURE_RECTANGLE_ARB, g_dualBackBlenderTexId, 0);

	glBindFramebufferEXT(GL_FRAMEBUFFER_EXT, g_dualPeelingSingleFboId);

	int j = 0;
		glFramebufferTexture2DEXT(GL_FRAMEBUFFER_EXT, GL_COLOR_ATTACHMENT0_EXT,
								  GL_TEXTURE_RECTANGLE_ARB, g_dualDepthTexId[j], 0);
		glFramebufferTexture2DEXT(GL_FRAMEBUFFER_EXT, GL_COLOR_ATTACHMENT1_EXT,
								  GL_TEXTURE_RECTANGLE_ARB, g_dualFrontBlenderTexId[j], 0);
		glFramebufferTexture2DEXT(GL_FRAMEBUFFER_EXT, GL_COLOR_ATTACHMENT2_EXT,
								  GL_TEXTURE_RECTANGLE_ARB, g_dualBackTempTexId[j], 0);

	j = 1;
		glFramebufferTexture2DEXT(GL_FRAMEBUFFER_EXT, GL_COLOR_ATTACHMENT3_EXT,
								  GL_TEXTURE_RECTANGLE_ARB, g_dualDepthTexId[j], 0);
		glFramebufferTexture2DEXT(GL_FRAMEBUFFER_EXT, GL_COLOR_ATTACHMENT4_EXT,
								  GL_TEXTURE_RECTANGLE_ARB, g_dualFrontBlenderTexId[j], 0);
		glFramebufferTexture2DEXT(GL_FRAMEBUFFER_EXT, GL_COLOR_ATTACHMENT5_EXT,
								  GL_TEXTURE_RECTANGLE_ARB, g_dualBackTempTexId[j], 0);

	glFramebufferTexture2DEXT(GL_FRAMEBUFFER_EXT, GL_COLOR_ATTACHMENT6_EXT,
							  GL_TEXTURE_RECTANGLE_ARB, g_dualBackBlenderTexId, 0);

	CHECK_GL_ERRORS;
}

void RenderFrontToBackPeeling() {

	// ---------------------------------------------------------------------
	// 1. Initialize Min Depth Buffer
	// ---------------------------------------------------------------------

	glBindFramebufferEXT(GL_FRAMEBUFFER_EXT, g_frontColorBlenderFboId);
	glDrawBuffer(g_drawBuffers[0]);

	glClearColor(0, 0, 0, 1);
	glClear(GL_COLOR_BUFFER_BIT | GL_DEPTH_BUFFER_BIT);

	glEnable(GL_DEPTH_TEST);

    glUseProgram( g_shaderFrontInit );
    glUniform1f( g_shaderFrontInit_AlphaLoc, g_opacity );
    DrawScene();
    glUseProgram( 0 );

	CHECK_GL_ERRORS;

	// ---------------------------------------------------------------------
	// 2. Depth Peeling + Blending
	// ---------------------------------------------------------------------

int g_numPasses = 4;
	int numLayers = (g_numPasses - 1) * 2;
    int layer, currId, prevId;
//	for (int layer = 1; g_useOQ || layer < numLayers; layer++) {
	for (layer = 1; layer < numLayers; layer++) {
		currId = layer % 2;
		prevId = 1 - currId;

		glBindFramebufferEXT(GL_FRAMEBUFFER_EXT, g_frontFboId[currId]);
		glDrawBuffer(g_drawBuffers[0]);

		glClearColor(0, 0, 0, 0);
		glClear(GL_COLOR_BUFFER_BIT | GL_DEPTH_BUFFER_BIT);

        glDisable(GL_BLEND);
        glEnable(GL_DEPTH_TEST);

//		if (g_useOQ) {
//			glBeginQuery(GL_SAMPLES_PASSED_ARB, g_queryId);
//		}

        glUseProgram( g_shaderFrontPeel );
        glActiveTexture( GL_TEXTURE0+0 );
        glBindTexture( GL_TEXTURE_RECTANGLE_ARB, g_frontDepthTexId[prevId] );
        glUniform1i( g_shaderFrontPeel_DepthTexLoc, 0 );
        glActiveTexture( GL_TEXTURE0 );
        glUniform1f( g_shaderFrontPeel_AlphaLoc, g_opacity );
        DrawScene();
        glUseProgram( 0 );

//		if (g_useOQ) {
//			glEndQuery(GL_SAMPLES_PASSED_ARB);
//		}

		CHECK_GL_ERRORS;

		glBindFramebufferEXT(GL_FRAMEBUFFER_EXT, g_frontColorBlenderFboId);
		glDrawBuffer(g_drawBuffers[0]);

        glDisable(GL_DEPTH_TEST);
        glEnable(GL_BLEND);

		glBlendEquation(GL_FUNC_ADD);
		glBlendFuncSeparate(GL_DST_ALPHA, GL_ONE, GL_ZERO, GL_ONE_MINUS_SRC_ALPHA);
		
        glUseProgram( g_shaderFrontBlend );
        glActiveTexture( GL_TEXTURE0+0 );
        glBindTexture( GL_TEXTURE_RECTANGLE_ARB, g_frontColorTexId[currId] );
        glUniform1i( g_shaderFrontBlend_TempTexLoc, 0 );
        glActiveTexture( GL_TEXTURE0 );
		glCallList(g_quadDisplayList);
        glUseProgram( 0 );

		glDisable(GL_BLEND);

		CHECK_GL_ERRORS;

//		if (g_useOQ) {
//			GLuint sample_count;
//			glGetQueryObjectuiv(g_queryId, GL_QUERY_RESULT_ARB, &sample_count);
//			if (sample_count == 0) {
//				break;
//			}
//		}
	}

	// ---------------------------------------------------------------------
	// 3. Final Pass
	// ---------------------------------------------------------------------

	glBindFramebufferEXT(GL_FRAMEBUFFER_EXT, 0);
	glDrawBuffer(GL_BACK);
	glDisable(GL_DEPTH_TEST);

    glUseProgram( g_shaderFrontFinal );
    glUniform3fv( g_shaderFrontFinal_BackgroundColorLoc, 3, (GLfloat *)g_backgroundColor );
    glActiveTexture( GL_TEXTURE0+0 );
    glBindTexture( GL_TEXTURE_RECTANGLE_ARB, g_frontColorBlenderTexId );
    glUniform1i( g_shaderFrontFinal_ColorTexLoc, 0 );
    glActiveTexture( GL_TEXTURE0 );
	glCallList(g_quadDisplayList);
    glUseProgram( 0 );

	CHECK_GL_ERRORS;
}











GLfloat mat_red_diffuse[] = { 0.7, 0.0, 0.1, 1.0 };
GLfloat mat_green_diffuse[] = { 0.0, 0.7, 0.1, 1.0 };
GLfloat mat_blue_diffuse[] = { 0.0, 0.1, 0.7, 1.0 };
GLfloat mat_yellow_diffuse[] = { 0.7, 0.8, 0.1, 1.0 };
GLfloat mat_specular[] = { 1.0, 1.0, 1.0, 1.0 };
GLfloat mat_shininess[] = { 100.0 };
GLfloat knots[8] = { 0.0, 0.0, 0.0, 0.0, 1.0, 1.0, 1.0, 1.0 };
GLfloat pts1[4][4][3], pts2[4][4][3];
GLfloat pts3[4][4][3], pts4[4][4][3];
GLUnurbsObj *nurb;
int u, v;



#include "trackball.h"

#define DIG_2_RAD (G_PI / 180.0)
#define RAD_2_DIG (180.0 / G_PI)

#define ANIMATE_THRESHOLD 1.5

#define VIEW_SCALE_MAX 10.0
#define VIEW_SCALE_MIN 0.1

#define NUM_LISTS 7
int res=20;
int lowres=40;
int hires=140; // nurb resolution
float   Orange[3]   =   {1.0, 0.4, 0.0};
float colors[][3] =    {
                        {1.000000, 0.109804, 0.109804}, // 0
                        {0.835294, 0.341176, 0.141176},
                        {0.713725, 0.470588, 0.156863},
                        {0.705882, 0.647059, 0.160784},
                        {0.772549, 0.909804, 0.156863},
                        {0.603922, 0.792157, 0.109804}, // 5
                        {0.501961, 0.941176, 0.207843},
                        {0.207843, 0.639216, 0.192157},
                        {0.105882, 0.423529, 0.133333},
                        {0.121569, 0.733333, 0.752941},
                        {0.250980, 0.529412, 0.650980}, // 10
                        {0.172549, 0.254902, 0.776471},
                        {0.101961, 0.090196, 0.552941},
                        {0.380392, 0.282353, 0.631373},
                        {0.623529, 0.439216, 0.788235},
                        {0.729411, 0.345098, 0.878431}, // 15
                        {0.517647, 0.133333, 0.447058},
                        {0.325490, 0.203921, 0.098039},
                        {0.784314, 0.435294, 0.921569} };

float   colors2[][3] = {{0.000000, 0.000000, 0.000000},
                        {0.490196, 0.184314, 0.835294},
                        {0.231373, 0.184314, 0.835294},
                        {0.184314, 0.411765, 0.835294},
                        {0.184314, 0.737255, 0.835294},
                        {0.184314, 0.835294, 0.643137},
                        {0.184314, 0.835294, 0.305882},
                        {0.568627, 0.835294, 0.184314},
                        {0.796078, 0.835294, 0.184314},
                        {0.835294, 0.721569, 0.184314},
                        {0.490196, 0.184314, 0.184314},
                        {0.835294, 0.552941, 0.184314},
                        {0.835294, 0.427451, 0.184314},
                        {0.835294, 0.184314, 0.184314},
                        {0.835294, 0.184314, 0.721569},
                        {0.705882, 0.184314, 0.835294},
                        {1.000000, 1.000000, 1.000000},
                        {0.000000, 0.000000, 0.000000} };

//float colors[][3] =   { {0.000000, 0.000000, 0.000000},
//                        {0.497212, 0.186952, 0.847248},
//                        {0.261105, 0.207999, 0.942635},
//                        {0.163216, 0.652864, 0.739681},
//                        {0.172225, 0.780508, 0.600954},
//                        {0.5536, 0.81322, 0.179443},
//                        {0.681273, 0.714834, 0.157733},
//                        {0.882935, 0.331983, 0.331983},
//                        {0.820086, 0.542874, 0.180958},
//                        {0.9546, 0.21064, 0.21064},
//                        {0.746409, 0.164701, 0.644785},
//                        {0.746409, 0.164701, 0.644785},
//                        {0.636484, 0.166193, 0.753172}};











int ReadPng( char *Filename, int *Width, int *Height, GLubyte **pImage );
void MakeTube(double *X, double *Y, double *Z, int NumCurvePoints, int NumCirclePoints, double TubeRadius );




int         nInterpPoints, nFieldPoints[30], nShellPoints;


int         nPnts[30][LGM_LSTARINFO_MAX_FL], nPnts2[30][LGM_LSTARINFO_MAX_FL], gap[1000];
double      s_gsm[30][LGM_LSTARINFO_MAX_FL][1000], x_gsm[30][LGM_LSTARINFO_MAX_FL][1000], y_gsm[30][LGM_LSTARINFO_MAX_FL][1000], z_gsm[30][LGM_LSTARINFO_MAX_FL][1000];
double      s2_gsm[30][LGM_LSTARINFO_MAX_FL][1000], x2_gsm[30][LGM_LSTARINFO_MAX_FL][1000], y2_gsm[30][LGM_LSTARINFO_MAX_FL][1000], z2_gsm[30][LGM_LSTARINFO_MAX_FL][1000];
double      x3_gsm[30][LGM_LSTARINFO_MAX_FL][200], y3_gsm[30][LGM_LSTARINFO_MAX_FL][200], z3_gsm[30][LGM_LSTARINFO_MAX_FL][200];
double      nx3_gsm[30][LGM_LSTARINFO_MAX_FL][200], ny3_gsm[30][LGM_LSTARINFO_MAX_FL][200], nz3_gsm[30][LGM_LSTARINFO_MAX_FL][200];
double      x4_gsm[30][10*LGM_LSTARINFO_MAX_FL][200], y4_gsm[30][10*LGM_LSTARINFO_MAX_FL][200], z4_gsm[30][10*LGM_LSTARINFO_MAX_FL][200];
double      nx4_gsm[30][10*LGM_LSTARINFO_MAX_FL][200], ny4_gsm[30][10*LGM_LSTARINFO_MAX_FL][200], nz4_gsm[30][10*LGM_LSTARINFO_MAX_FL][200];

gulong      PitchAngleAllHandler;
gulong      PitchAngleHandler[90];
GtkWidget   *PitchAngleCheckMenuItem[91];
//int         ShowSun                 =  0;
int         ShowStars               =  1;
int         ShowEarth               =  1;
int         ShowThemisFovs          =  1;
int         ShowAtmosphere          =  1;
int         ShowFullFieldLine       =  0;
int         ShowDriftShellSurface   =  0;
int         ShowAllPitchAngles      =  0;
int         ShowAllPitchAngles2     =  0;
int         ShowIridiumSatToGround  =  0;
int         ShowIridiumSatToSun     =  0;
int         ShowPitchAngle[90];
int         ShowPitchAngle2[90];
int         LightingStyle           =  0;

int         nSatTypes = 12;
int         ShowSatellites[12];
char        *SatTypes[] = { "amateur", "catalog", "geo", "globalstar", "inmarsat", "intelsat", "iridium", "navigation", "orbcomm", "spec_interest", "visible", "weather"};


static GLuint ZPSAxesDL           = 0;  // Display list for xyz axes
static GLuint AxesDL           = 0;  // Display list for xyz axes
//static GLuint SMAxesDL         = 0;  // Display list for GSM xyz axes
static GLuint EarthDL          = 0;  // Display List for Earth
static GLuint TopSideDL        = 0;  // Display List for TopSide Image
static GLuint GeoMarkersDL     = 0;  // Display List for Earth
static GLuint MoonDL           = 0;  // Display List for Moon
static GLuint LogoDL           = 0;  // Display List for Logo Image
static GLuint SunDL            = 0;  // Display List for Sun
static GLuint DipoleAxisDL     = 0;  // Display List for Dipole Axis
static GLuint SunDirectionDL   = 0;  // Display List for Direction to Sun
static GLuint ScPositionDL     = 0;  // Display List for S/C position
static GLuint StarsDL          = 0;  // Display List for Stars
static GLuint SatsDL           = 0;  // Display List for Sats
static GLuint ThemisFovsDL     = 0;  // Display List for Themis ASI FOVs
static GLuint SatOrbitsDL      = 0;  // Display List for Sat Orbits
static GLuint EqPlaneDL        = 0;  // Display List
static GLuint EqPlaneGridDL    = 0;  // Display List
static GLuint MeridPlane1DL     = 0;  // Display List
static GLuint MeridPlane2DL     = 0;  // Display List
static GLuint HiResEarthQuadDL = 0;  // Display List







typedef struct _MaterialProp {
  GLfloat ambient[4];
  GLfloat diffuse[4];
  GLfloat specular[4];
  GLfloat shininess;
} MaterialProp;


typedef struct _GuiInfo {
    MaterialProp *FieldLineMaterial;
    MaterialProp *DriftShellMaterial;

    GtkWidget   **FieldLineShowPitchAngleButton;
    gulong      *FieldLineShowPitchAngleButtonHandler;

    GtkWidget   **DriftShellShowPitchAngleButton;
    gulong      *DriftShellShowPitchAngleButtonHandler;

    GtkWidget   **FieldLineDiffuseColorButton;
    GtkWidget   **FieldLineAmbientColorButton;
    GtkWidget   **FieldLineSpecularColorButton;
    GtkWidget   **DriftShellDiffuseColorButton;
    GtkWidget   **DriftShellAmbientColorButton;
    GtkWidget   **DriftShellSpecularColorButton;
    GtkWidget   **FieldLineShininessButton;
    gulong      *FieldLineShininessButtonHandler;
    GtkWidget   **DriftShellShininessButton;
    gulong      *DriftShellShininessButtonHandler;

    GtkWidget   **FieldLineMaterialButton;
    gulong      *FieldLineMaterialButtonHandler;

    GtkWidget   **DriftShellMaterialButton;
    gulong      *DriftShellMaterialButtonHandler;

    int         nInterpedFieldLinePnts;
    int         nInterpedDriftShellPnts;

} GuiInfo;

GuiInfo *gInfo;


static MaterialProp mat_emerald_glass = {
  {0.0215, 0.1745, 0.0215, 0.5},
  {0.07568, 0.61424, 0.07568, 1.0},
  {0.633, 0.727811, 0.633, 1.0},
  0.6
};

static MaterialProp mat_emerald = {
  {0.0215, 0.1745, 0.0215, 1.0},
  {0.07568, 0.61424, 0.07568, 1.0},
  {0.633, 0.727811, 0.633, 1.0},
  0.6
};

static MaterialProp mat_jade = {
  {0.135, 0.2225, 0.1575, 1.0},
  {0.54, 0.89, 0.63, 1.0},
  {0.316228, 0.316228, 0.316228, 1.0},
  0.1
};

static MaterialProp mat_obsidian = {
  {0.05375, 0.05, 0.06625, 1.0},
  {0.18275, 0.17, 0.22525, 1.0},
  {0.332741, 0.328634, 0.346435, 1.0},
  0.3
};

static MaterialProp mat_pearl = {
  {0.25, 0.20725, 0.20725, 1.0},
  {1.0, 0.829, 0.829, 1.0},
  {0.296648, 0.296648, 0.296648, 1.0},
  0.088
};

static MaterialProp mat_ruby = {
  {0.1745, 0.01175, 0.01175, 1.0},
  {0.61424, 0.04136, 0.04136, 1.0},
  {0.727811, 0.626959, 0.626959, 1.0},
  0.6
};

static MaterialProp mat_turquoise = {
  {0.1, 0.18725, 0.1745, 1.0},
  {0.396, 0.74151, 0.69102, 1.0},
  {0.297254, 0.30829, 0.306678, 1.0},
  0.1
};

static MaterialProp mat_brass = {
  {0.329412, 0.223529, 0.027451, 1.0},
  {0.780392, 0.568627, 0.113725, 1.0},
  {0.992157, 0.941176, 0.807843, 1.0},
  0.21794872
};

static MaterialProp mat_bronze = {
  {0.2125, 0.1275, 0.054, 1.0},
  {0.714, 0.4284, 0.18144, 1.0},
  {0.393548, 0.271906, 0.166721, 1.0},
  0.2
};

static MaterialProp mat_chrome = {
  {0.25, 0.25, 0.25, 1.0},
  {0.4, 0.4, 0.4, 1.0},
  {0.774597, 0.774597, 0.774597, 1.0},
  0.6
};

static MaterialProp mat_copper = {
  {0.19125, 0.0735, 0.0225, 1.0},
  {0.7038, 0.27048, 0.0828, 1.0},
  {0.256777, 0.137622, 0.086014, 1.0},
  0.1
};

static MaterialProp mat_gold = {
  {0.24725, 0.1995, 0.0745, 1.0},
  {0.75164, 0.60648, 0.22648, 1.0},
  {0.628281, 0.555802, 0.366065, 1.0},
  0.4
};

static MaterialProp mat_silver = {
  {0.19225, 0.19225, 0.19225, 1.0},
  {0.50754, 0.50754, 0.50754, 1.0},
  {0.508273, 0.508273, 0.508273, 1.0},
  0.4
};

static MaterialProp mat_earth2 = {
  {0.2, 0.2, 0.2, 1.0},
  {3.0, 3.0, 3.0, 1.0},
  {0.3, 0.3, 0.3, 1.0},
  0.25
};
static MaterialProp mat_EqPlane = {
  {1.0, 1.0, 1.0, 0.7},
  {1.0, 1.0, 1.0, 0.7},
  {0.0, 0.0, 0.0, 1.0},
  0.25
};
static MaterialProp mat_MeridPlane1 = {
  {1.0, 1.0, 1.0, 0.7},
  {1.0, 1.0, 1.0, 0.7},
  {0.0, 0.0, 0.0, 1.0},
  0.25
};


static MaterialProp mat_red_plastic = {
  {0.1, 0.06, 0.0, 1.0},
  {0.7038, 0.12, 0.0, 1.0},
  {0.50196078, 0.50196078, 0.50196078, 1.0},
  0.25
};

static MaterialProp mat_orange_plastic = {
  {0.1, 0.06, 0.0, 1.0},
  { 0.96, 0.46, 0.18, 1.0 },
  {0.50196078, 0.50196078, 0.50196078, 1.0},
  0.25
};

static MaterialProp mat_blue_plastic = {
  {0.0, 0.06, 0.1, 1.0},
  {0.0, 0.34, 0.7038, 1.0},
  {0.50196078, 0.50196078, 0.50196078, 1.0},
  0.25
};

static MaterialProp mat_green_plastic = {
  {0.0, 0.1, 0.06, 1.0},
  {0.0, 0.7038, 0.21, 1.0},
  {0.50196078, 0.50196078, 0.50196078, 1.0},
  0.25
};

static MaterialProp mat_yellow_plastic = {
  {0.1, 0.1, 0.0, 1.0},
  {0.65, 0.65, 0.05, 1.0},
  {0.50196078, 0.50196078, 0.50196078, 1.0},
  0.25
};

static MaterialProp mat_orange_clear_plastic = {
  {0.0, 0.0, 0.0, 1.0},
  {1.0, 0.7, 0.12, 0.4},
  {0.50196078, 0.50196078, 0.50196078, 1.0},
  0.25
};



static MaterialProp *mat_current = &mat_silver;

static float view_quat_diff[4]   = { 0.0, 0.0, 0.0, 1.0 };
static float view_quat_diff3[4]  = { 0.0, 0.0, 0.0, 1.0 };
static float view_quat[4]        = { 0.0, 0.0, 0.0, 1.0 };
static float view_quat3[4]       = { 0.0, 0.0, 0.0, 1.0 };
static float view_scale          = 4.0;


int IdleRunning = FALSE;
int AnimateView = TRUE;
int AnimateTime = TIME_REALTIMEPLAY;

static void toggle_animation (GtkWidget *widget);
static void AdjustIdle( GtkWidget *widget );

void MakeFullScreenQuad() {
    g_quadDisplayList = glGenLists(1);
    glNewList(g_quadDisplayList, GL_COMPILE);

    glMatrixMode(GL_MODELVIEW);
    glPushMatrix();
    glLoadIdentity();
    gluOrtho2D(0.0, 1.0, 0.0, 1.0);
    glBegin(GL_QUADS);
    {
        glVertex2f(0.0, 0.0);
        glVertex2f(1.0, 0.0);
        glVertex2f(1.0, 1.0);
        glVertex2f(0.0, 1.0);
    }
    glEnd();
    glPopMatrix();

    glEndList();
}




void LoadTextures(){

    /* The image for the texture */
    char    Filename[1024];
    GLubyte *pImage;
    int     Width;
    int     Height;
    int     PngImageOK;





    /*
     *  Texture for the Earth Image
     */
    glGenTextures( 1, &Texture_Earth );
    glBindTexture( GL_TEXTURE_2D, Texture_Earth );





    /*
     * Read Filename
     */
    sprintf( MapImageFilename, "%s/world.topo.bathy.200406.3x5400x2700.png", LGM_BLUEMARBLE_DATA_DIR );
    //strcpy( MapImageFilename, "/data1/mgh/BlueMarble/5400x2700/world.topo.bathy.200406.3x5400x2700.png");
    PngImageOK = ReadPng( MapImageFilename, &Width, &Height, &pImage );
    printf("PNG image %s: Width, Height = %d %d\n", MapImageFilename, Width, Height );

    if ( PngImageOK ) {

	    /* Put the image into texture memory */
	    glTexImage2D( GL_TEXTURE_2D,    /* texture dim and whether or not a proxy */
		      0,                    /* texture level. Always 0 unless mipmapping */
		      GL_RGBA,              /* suggested internal format */
		      Width, Height,        /* width, height of the source image */
		      0,                    /* border. Not covered in this course */
		      GL_RGBA,              /* source image format */
		      GL_UNSIGNED_BYTE,     /* source image data type */
		      pImage                /* pointer to source image */ );

	    /*
	     * Build a sequence of MIPMAPS to reduce artifatcs in rendering the texture.
	     */
	    gluBuild2DMipmaps( GL_TEXTURE_2D, GL_RGBA, Width, Height, GL_RGBA, GL_UNSIGNED_BYTE, pImage );
	    free( pImage );

	    /*
	     * Set Minification filter to:
	     *      GL_NEAREST                  nearest neighbor when not using mipmaps
	     *      GL_LINEAR                   linear interpolation when not using mipmaps
	     *      GL_NEAREST_MIPMAP_NEAREST   nearest neighbor in nearest mipmap level
	     *      GL_NEAREST_MIPMAP_LINEAR    lin. interp in nearest mipmap level
	     *      GL_LINEAR_MIPMAP_NEAREST    nearest neighbor after lin. interp between mipmap levels
	     *      GL_LINEAR_MIPMAP_LINEAR     lin interp after lin. interp between mipmap levels
	     */
	    glTexParameteri( GL_TEXTURE_2D, GL_TEXTURE_MIN_FILTER, GL_LINEAR_MIPMAP_LINEAR );
	    glTexParameteri( GL_TEXTURE_2D, GL_TEXTURE_MAG_FILTER, GL_NEAREST );
	    glTexEnvf( GL_TEXTURE_ENV, GL_TEXTURE_ENV_MODE, GL_MODULATE );
	    glTexParameterf(GL_TEXTURE_2D, GL_TEXTURE_WRAP_S, GL_REPEAT);

    }


    /*
     *  Texture for the TopSide Image
     */
//    glGenTextures( 1, &Texture_TopSide );
//    glBindTexture( GL_TEXTURE_2D, Texture_TopSide );
//    strcpy( Filename, "/home/mgh/IMPACT/GITM/Image_Lat_Versus_Lon_Top_035.png");
//    ReadPng( Filename, &Width, &Height, &pImage );
//    printf("PNG image %s: Width, Height = %d %d\n", Filename, Width, Height );
//    gluBuild2DMipmaps(GL_TEXTURE_2D, GL_RGBA, Width, Height, GL_RGBA, GL_UNSIGNED_BYTE, pImage);
//    free( pImage );
//    glTexParameteri( GL_TEXTURE_2D, GL_TEXTURE_MIN_FILTER, GL_LINEAR_MIPMAP_LINEAR );
//    glTexParameteri( GL_TEXTURE_2D, GL_TEXTURE_MAG_FILTER, GL_NEAREST );
//    //glTexEnvf( GL_TEXTURE_ENV, GL_TEXTURE_ENV_MODE, GL_REPLACE );
//    glTexEnvf( GL_TEXTURE_ENV, GL_TEXTURE_ENV_MODE, GL_MODULATE );
//    glTexParameterf(GL_TEXTURE_2D, GL_TEXTURE_WRAP_S, GL_REPEAT);

    /*
     *  Texture for the Meridional plane 1
     */
//    glGenTextures( 1, &Texture_MeridPlane1 );
//    glBindTexture( GL_TEXTURE_2D, Texture_MeridPlane1 );
//    strcpy( Filename, "/home/mgh/IMPACT/GITM/Image_Merid1_035.png");
//    ReadPng( Filename, &Width, &Height, &pImage );
//    printf("PNG image %s: Width, Height = %d %d\n", Filename, Width, Height );
//    gluBuild2DMipmaps(GL_TEXTURE_2D, GL_RGBA, Width, Height, GL_RGBA, GL_UNSIGNED_BYTE, pImage);
//    free( pImage );
//    glTexParameteri( GL_TEXTURE_2D, GL_TEXTURE_MIN_FILTER, GL_LINEAR_MIPMAP_LINEAR );
//    glTexParameteri( GL_TEXTURE_2D, GL_TEXTURE_MAG_FILTER, GL_LINEAR_MIPMAP_LINEAR );
//    //glTexEnvf( GL_TEXTURE_ENV, GL_TEXTURE_ENV_MODE, GL_REPLACE );
//    glTexEnvf( GL_TEXTURE_ENV, GL_TEXTURE_ENV_MODE, GL_MODULATE );
//    glTexParameterf(GL_TEXTURE_2D, GL_TEXTURE_WRAP_S, GL_REPEAT);

    /*
     *  Texture for the Meridional plane 2
     */
//    glGenTextures( 1, &Texture_MeridPlane2 );
//    glBindTexture( GL_TEXTURE_2D, Texture_MeridPlane2 );
//    strcpy( Filename, "/home/mgh/IMPACT/GITM/Image_Merid2_035.png");
//    ReadPng( Filename, &Width, &Height, &pImage );
//    printf("PNG image %s: Width, Height = %d %d\n", Filename, Width, Height );
//    gluBuild2DMipmaps(GL_TEXTURE_2D, GL_RGBA, Width, Height, GL_RGBA, GL_UNSIGNED_BYTE, pImage);
//    free( pImage );
//    glTexParameteri( GL_TEXTURE_2D, GL_TEXTURE_MIN_FILTER, GL_LINEAR_MIPMAP_LINEAR );
//    glTexParameteri( GL_TEXTURE_2D, GL_TEXTURE_MAG_FILTER, GL_LINEAR_MIPMAP_LINEAR );
//    //glTexEnvf( GL_TEXTURE_ENV, GL_TEXTURE_ENV_MODE, GL_REPLACE );
//    glTexEnvf( GL_TEXTURE_ENV, GL_TEXTURE_ENV_MODE, GL_MODULATE );
//    glTexParameterf(GL_TEXTURE_2D, GL_TEXTURE_WRAP_S, GL_REPEAT);

    /*
     *  Texture for the EQ plane
     */
//    glGenTextures( 1, &Texture_EqPlane );
//    glBindTexture( GL_TEXTURE_2D, Texture_EqPlane );
//    strcpy( Filename, "/home/mgh/DREAM/Dream/Dream/Images/checkerboard_lg.png" );
//    ReadPng( Filename, &Width, &Height, &pImage );
//    printf("PNG image %s: Width, Height = %d %d\n", Filename, Width, Height );
//    gluBuild2DMipmaps(GL_TEXTURE_2D, GL_RGBA, Width, Height, GL_RGBA, GL_UNSIGNED_BYTE, pImage);
//    free( pImage );
//    glTexParameteri( GL_TEXTURE_2D, GL_TEXTURE_MIN_FILTER, GL_LINEAR_MIPMAP_LINEAR );
//    glTexParameteri( GL_TEXTURE_2D, GL_TEXTURE_MAG_FILTER, GL_NEAREST );
//    //glTexEnvf( GL_TEXTURE_ENV, GL_TEXTURE_ENV_MODE, GL_REPLACE );
//    glTexEnvf( GL_TEXTURE_ENV, GL_TEXTURE_ENV_MODE, GL_MODULATE );
//    glTexParameterf(GL_TEXTURE_2D, GL_TEXTURE_WRAP_S, GL_REPEAT);


    /*
     *  Texture for Debris sprites
     */
    glGenTextures( 1, &Texture_Debris );
    glBindTexture( GL_TEXTURE_2D, Texture_Debris );

    strcpy( Filename, "/home/mgh/DREAM/Dream/Dream/Images/HexNut.png");
    if ( ReadPng( Filename, &Width, &Height, &pImage ) ) {
        printf("PNG image %s: Width, Height = %d %d\n", Filename, Width, Height );
        gluBuild2DMipmaps(GL_TEXTURE_2D, GL_RGBA, Width, Height, GL_RGBA, GL_UNSIGNED_BYTE, pImage);
        free( pImage );
        glTexParameteri( GL_TEXTURE_2D, GL_TEXTURE_MIN_FILTER, GL_LINEAR_MIPMAP_LINEAR );
        glTexParameteri( GL_TEXTURE_2D, GL_TEXTURE_MAG_FILTER, GL_NEAREST );
        //glTexEnvf( GL_TEXTURE_ENV, GL_TEXTURE_ENV_MODE, GL_REPLACE );
        glTexEnvf( GL_TEXTURE_ENV, GL_TEXTURE_ENV_MODE, GL_MODULATE );
        glTexParameterf(GL_TEXTURE_2D, GL_TEXTURE_WRAP_S, GL_REPEAT);
    }


    glGenTextures( 1, &Texture_RocketBody );
    glBindTexture( GL_TEXTURE_2D, Texture_RocketBody );

    strcpy( Filename, "/home/mgh/DREAM/Dream/Dream/Images/RocketBody4.png");
    if ( ReadPng( Filename, &Width, &Height, &pImage ) ) {
        printf("PNG image %s: Width, Height = %d %d\n", Filename, Width, Height );
        gluBuild2DMipmaps(GL_TEXTURE_2D, GL_RGBA, Width, Height, GL_RGBA, GL_UNSIGNED_BYTE, pImage);
        free( pImage );
        glTexParameteri( GL_TEXTURE_2D, GL_TEXTURE_MIN_FILTER, GL_LINEAR_MIPMAP_LINEAR );
        glTexParameteri( GL_TEXTURE_2D, GL_TEXTURE_MAG_FILTER, GL_NEAREST );
        //glTexEnvf( GL_TEXTURE_ENV, GL_TEXTURE_ENV_MODE, GL_REPLACE );
        glTexEnvf( GL_TEXTURE_ENV, GL_TEXTURE_ENV_MODE, GL_MODULATE );
        glTexParameterf(GL_TEXTURE_2D, GL_TEXTURE_WRAP_S, GL_REPEAT);
    }

    glGenTextures( 1, &Texture_Spacecraft );
    glBindTexture( GL_TEXTURE_2D, Texture_Spacecraft );
    strcpy( Filename, "/home/mgh/DREAM/Dream/Dream/Images/spacecraft2.png");
    if ( ReadPng( Filename, &Width, &Height, &pImage ) ) {
        printf("PNG image %s: Width, Height = %d %d\n", Filename, Width, Height );
        gluBuild2DMipmaps(GL_TEXTURE_2D, GL_RGBA, Width, Height, GL_RGBA, GL_UNSIGNED_BYTE, pImage);
        free( pImage );
        glTexParameteri( GL_TEXTURE_2D, GL_TEXTURE_MIN_FILTER, GL_LINEAR_MIPMAP_LINEAR );
        glTexParameteri( GL_TEXTURE_2D, GL_TEXTURE_MAG_FILTER, GL_NEAREST );
        //glTexEnvf( GL_TEXTURE_ENV, GL_TEXTURE_ENV_MODE, GL_REPLACE );
        glTexEnvf( GL_TEXTURE_ENV, GL_TEXTURE_ENV_MODE, GL_MODULATE );
        glTexParameterf(GL_TEXTURE_2D, GL_TEXTURE_WRAP_S, GL_REPEAT);
    }


    /*
     * Sun Texture
     */
    glGenTextures( 1, &Texture_Sun );
    glBindTexture( GL_TEXTURE_2D, Texture_Sun );
    strcpy( Filename, "/home/mgh/DREAM/Dream/Dream/Images/happy.png");
    if ( ReadPng( Filename, &Width, &Height, &pImage ) ) {
        printf("PNG image %s: Width, Height = %d %d\n", Filename, Width, Height );
        gluBuild2DMipmaps(GL_TEXTURE_2D, GL_RGBA, Width, Height, GL_RGBA, GL_UNSIGNED_BYTE, pImage);
        free( pImage );
        glTexParameteri( GL_TEXTURE_2D, GL_TEXTURE_MIN_FILTER, GL_LINEAR_MIPMAP_LINEAR );
        glTexParameteri( GL_TEXTURE_2D, GL_TEXTURE_MAG_FILTER, GL_NEAREST );
        //glTexEnvf( GL_TEXTURE_ENV, GL_TEXTURE_ENV_MODE, GL_REPLACE );
        glTexEnvf( GL_TEXTURE_ENV, GL_TEXTURE_ENV_MODE, GL_MODULATE );
        glTexParameterf(GL_TEXTURE_2D, GL_TEXTURE_WRAP_S, GL_REPEAT);
    }


    /*
     *  Texture for Moon
     */
    glGenTextures( 1, &Texture_Moon );
    glBindTexture( GL_TEXTURE_2D, Texture_Moon );
    strcpy( Filename, "/home/mgh/DREAM/Dream/Dream/Images/Moon.png");
    if ( ReadPng( Filename, &Width, &Height, &pImage ) ) {
        printf("PNG image %s: Width, Height = %d %d\n", Filename, Width, Height );
        glTexImage2D( GL_TEXTURE_2D, 0, GL_RGBA, Width, Height, 0, GL_RGBA, GL_UNSIGNED_BYTE, pImage);
        gluBuild2DMipmaps(GL_TEXTURE_2D, GL_RGBA, Width, Height, GL_RGBA, GL_UNSIGNED_BYTE, pImage);
        free( pImage );
        glTexParameteri( GL_TEXTURE_2D, GL_TEXTURE_MIN_FILTER, GL_LINEAR_MIPMAP_LINEAR );
        glTexParameteri( GL_TEXTURE_2D, GL_TEXTURE_MAG_FILTER, GL_NEAREST );
        glTexEnvf( GL_TEXTURE_ENV, GL_TEXTURE_ENV_MODE, GL_MODULATE );
        glTexParameterf(GL_TEXTURE_2D, GL_TEXTURE_WRAP_S, GL_REPEAT);
    }


    /*
     *  Texture for Logo
     */
    glGenTextures( 1, &Texture_Logo );
    glBindTexture( GL_TEXTURE_2D, Texture_Logo );
    strcpy( Filename, "/home/mgh/DREAM/Dream/Dream/Images/LANL_LOGO_REV_ALPHA_50_V2.png");
    if ( ReadPng( Filename, &Logo_Width, &Logo_Height, &pImage ) ) {
        printf("PNG image %s: Width, Height = %d %d\n", Filename, Logo_Width, Logo_Height );
        glTexImage2D( GL_TEXTURE_2D, 0, GL_RGBA, Logo_Width, Logo_Height, 0, GL_RGBA, GL_UNSIGNED_BYTE, pImage);
        gluBuild2DMipmaps(GL_TEXTURE_2D, GL_RGBA, Logo_Width, Logo_Height, GL_RGBA, GL_UNSIGNED_BYTE, pImage);
        free( pImage );
        glTexParameteri( GL_TEXTURE_2D, GL_TEXTURE_MIN_FILTER, GL_LINEAR_MIPMAP_LINEAR );
        glTexParameteri( GL_TEXTURE_2D, GL_TEXTURE_MAG_FILTER, GL_NEAREST );
        glTexEnvf( GL_TEXTURE_ENV, GL_TEXTURE_ENV_MODE, GL_MODULATE );
        glTexParameterf(GL_TEXTURE_2D, GL_TEXTURE_WRAP_S, GL_REPEAT);
    }


    /*
     * For Cairo rendering
     */
    glGenTextures( 1, &Texture_TEMP );

}




void StarColor( char Type, float *Red, float *Grn, float *Blu ) {
    switch( Type ) {
        case 'W':
        case 'O': *Red = 170.0/255.0; *Grn = 191.0/255.0; *Blu = 255.0/255.0; break;
        case 'B': *Red = 202.0/255.0; *Grn = 215.0/255.0; *Blu = 255.0/255.0; break;
        case 'A': *Red = 226.0/255.0; *Grn = 223.0/255.0; *Blu = 255.0/255.0; break;
        case 'F': *Red = 255.0/255.0; *Grn = 225.0/255.0; *Blu = 255.0/255.0; break;
        case 'G': *Red = 249.0/255.0; *Grn = 246.0/255.0; *Blu = 191.0/255.0; break;
        case 'K': *Red = 255.0/255.0; *Grn = 228.0/255.0; *Blu = 111.0/255.0; break;
        case 'C':
        case 'R':
        case 'N':
        case 'L':
        case 'T':
        case 'Y':
        case 'M': *Red = 255.0/255.0; *Grn = 160.0/255.0; *Blu =  64.0/255.0; break;
        default:
            *Red = 170.0/255.0; *Grn = 191.0/255.0; *Blu = 255.0/255.0; break;
    }
    return;
}

_GLUfuncptr errorCallback(GLenum errorCode) {
   const GLubyte *estring;

   estring = gluErrorString(errorCode);
   fprintf(stderr, "Quadric Error: %s\n", estring);
   exit(0);
}


static MaterialProp mat_blue_trans = {
  {0.0, 0.06, 0.1, 0.5},
  {0.0, 0.34, 0.7038, 0.5},
  {0.50196078, 0.50196078, 0.50196078, 0.5},
  0.25
};

//void SolidCone(GLdouble base, GLdouble height, GLint slices, GLint stacks) {
void SolidCone( Lgm_Vector *u, double Fov, GLint slices, GLint stacks) {

    double      RotAng, height, base;
    Lgm_Vector  v, z, RotAxis;

printf("u = %g %g %g\n", u->x, u->y, u->z);
    v = *u;

    z.x = 0.0; z.y = 0.0; z.z = 1.0;
printf("z = %g %g %g\n", z.x, z.y, z.z);

    height = Lgm_NormalizeVector( &v );
    base   = height*tan( RadPerDeg*0.5*Fov );
    RotAng = -DegPerRad*acos( v.z );
    Lgm_CrossProduct( &v, &z, &RotAxis );
    Lgm_NormalizeVector( &RotAxis );

printf("height, base, RotAng = %g %g %g\n", height, base, RotAng);

//        glPushMatrix();
//        gluCylinder(qobj, 0.08*AxesScale, 0.08*AxesScale, 2.0, 15, 5);
//        glTranslatef( 0.0, 0.0, 2.0 );
//        Lgm_gl_draw_cone( TRUE, 0.14*AxesScale, 0.5*AxesScale, 15, 5 );

//        glPopMatrix();

//    glBegin(GL_LINE_LOOP);
    GLUquadricObj* quadric = gluNewQuadric();
        gluQuadricCallback(quadric, GLU_ERROR, (_GLUfuncptr) errorCallback);
        gluQuadricDrawStyle(quadric, GLU_FILL); /* smooth shaded */
        gluQuadricNormals(quadric, GLU_SMOOTH);
//    gluQuadricDrawStyle(quadric, GLU_LINE);
        glMaterialfv( GL_FRONT, GL_AMBIENT,   mat_blue_trans.ambient);
        glMaterialfv( GL_FRONT, GL_DIFFUSE,   mat_blue_trans.diffuse);
        glMaterialfv( GL_FRONT, GL_SPECULAR,  mat_blue_trans.specular);
        glMaterialf(  GL_FRONT, GL_SHININESS, mat_blue_trans.shininess * 128.0);



    glPushMatrix();

    glTranslatef( 0.0, 0.0, 1.0 );
    glRotatef( RotAng, RotAxis.x, RotAxis.y, RotAxis.z );

    gluCylinder(quadric, base, 0, height, slices, stacks );

    glPopMatrix();

//    gluDeleteQuadric(quadric);
//    glEnd();
}

void CreateZPSAxes( ) {

    GLUquadricObj   *qobj;

    // ZPS instrument Coord Axes
    ZPSAxesDL = glGenLists( 1 );
    glNewList( ZPSAxesDL, GL_COMPILE );
    {
        qobj = gluNewQuadric();
        gluQuadricCallback(qobj, GLU_ERROR, (_GLUfuncptr) errorCallback);
        gluQuadricDrawStyle(qobj, GLU_FILL); /* smooth shaded */
        gluQuadricNormals(qobj, GLU_SMOOTH);

// add this to options
double AxesScale = 0.5;

        // z-axis
        glMaterialfv( GL_FRONT, GL_AMBIENT,   mat_blue_plastic.ambient);
        glMaterialfv( GL_FRONT, GL_DIFFUSE,   mat_blue_plastic.diffuse);
        glMaterialfv( GL_FRONT, GL_SPECULAR,  mat_blue_plastic.specular);
        glMaterialf(  GL_FRONT, GL_SHININESS, mat_blue_plastic.shininess * 128.0);
        glPushMatrix();
        gluCylinder(qobj, 0.08*AxesScale, 0.08*AxesScale, 2.0, 15, 5);
        glTranslatef( 0.0, 0.0, 2.0 );
        //Lgm_gl_draw_cone( TRUE, 0.14*AxesScale, 0.5*AxesScale, 15, 5 );
        Lgm_gl_draw_cone( TRUE, 0.14*AxesScale, 0.5*AxesScale, 15, 5 );

        glPopMatrix();


        // x-axis
        glMaterialfv( GL_FRONT, GL_AMBIENT,   mat_red_plastic.ambient);
        glMaterialfv( GL_FRONT, GL_DIFFUSE,   mat_red_plastic.diffuse);
        glMaterialfv( GL_FRONT, GL_SPECULAR,  mat_red_plastic.specular);
        glMaterialf(  GL_FRONT, GL_SHININESS, mat_red_plastic.shininess * 128.0);
        glPushMatrix();
        glRotatef( 90.0, 0.0, 1.0, 0.0);
        gluCylinder(qobj, 0.08*AxesScale, 0.08*AxesScale, 2.0, 15, 5);
        glTranslatef( 0.0, 0.0, 2.0 );
        Lgm_gl_draw_cone( TRUE, 0.14*AxesScale, 0.5*AxesScale, 15, 5 );
        glPopMatrix();


        // y-axis
        glMaterialfv( GL_FRONT, GL_AMBIENT,   mat_green_plastic.ambient);
        glMaterialfv( GL_FRONT, GL_DIFFUSE,   mat_green_plastic.diffuse);
        glMaterialfv( GL_FRONT, GL_SPECULAR,  mat_green_plastic.specular);
        glMaterialf(  GL_FRONT, GL_SHININESS, mat_green_plastic.shininess * 128.0);
        glPushMatrix();
        glRotatef( -90.0, 1.0, 0.0, 0.0);
        gluCylinder(qobj, 0.08*AxesScale, 0.08*AxesScale, 2.0, 15, 5);
        glTranslatef( 0.0, 0.0, 2.0 );
        Lgm_gl_draw_cone( TRUE, 0.14*AxesScale, 0.5*AxesScale, 15, 5 );
        glPopMatrix();
    }
    glEndList( );

}




void CreateGSMAxes( ) {

    GLUquadricObj   *qobj;

    // GSM Coord Axes
    AxesDL = glGenLists( 1 );
    glNewList( AxesDL, GL_COMPILE );
    {
        qobj = gluNewQuadric();
        gluQuadricCallback(qobj, GLU_ERROR, (_GLUfuncptr) errorCallback);
        gluQuadricDrawStyle(qobj, GLU_FILL); /* smooth shaded */
        gluQuadricNormals(qobj, GLU_SMOOTH);

// add this to options
double AxesScale = 0.5;

        // z-axis
        glMaterialfv( GL_FRONT, GL_AMBIENT,   mat_blue_plastic.ambient);
        glMaterialfv( GL_FRONT, GL_DIFFUSE,   mat_blue_plastic.diffuse);
        glMaterialfv( GL_FRONT, GL_SPECULAR,  mat_blue_plastic.specular);
        glMaterialf(  GL_FRONT, GL_SHININESS, mat_blue_plastic.shininess * 128.0);
        glPushMatrix();
        gluCylinder(qobj, 0.08*AxesScale, 0.08*AxesScale, 2.0, 15, 5);
        glTranslatef( 0.0, 0.0, 2.0 );
        Lgm_gl_draw_cone( TRUE, 0.14*AxesScale, 0.5*AxesScale, 15, 5 );

        glPopMatrix();


        // x-axis
        glMaterialfv( GL_FRONT, GL_AMBIENT,   mat_red_plastic.ambient);
        glMaterialfv( GL_FRONT, GL_DIFFUSE,   mat_red_plastic.diffuse);
        glMaterialfv( GL_FRONT, GL_SPECULAR,  mat_red_plastic.specular);
        glMaterialf(  GL_FRONT, GL_SHININESS, mat_red_plastic.shininess * 128.0);
        glPushMatrix();
        glRotatef( 90.0, 0.0, 1.0, 0.0);
        gluCylinder(qobj, 0.08*AxesScale, 0.08*AxesScale, 2.0, 15, 5);
        glTranslatef( 0.0, 0.0, 2.0 );
        Lgm_gl_draw_cone( TRUE, 0.14*AxesScale, 0.5*AxesScale, 15, 5 );
        glPopMatrix();


        // y-axis
        glMaterialfv( GL_FRONT, GL_AMBIENT,   mat_green_plastic.ambient);
        glMaterialfv( GL_FRONT, GL_DIFFUSE,   mat_green_plastic.diffuse);
        glMaterialfv( GL_FRONT, GL_SPECULAR,  mat_green_plastic.specular);
        glMaterialf(  GL_FRONT, GL_SHININESS, mat_green_plastic.shininess * 128.0);
        glPushMatrix();
        glRotatef( -90.0, 1.0, 0.0, 0.0);
        gluCylinder(qobj, 0.08*AxesScale, 0.08*AxesScale, 2.0, 15, 5);
        glTranslatef( 0.0, 0.0, 2.0 );
        Lgm_gl_draw_cone( TRUE, 0.14*AxesScale, 0.5*AxesScale, 15, 5 );
        glPopMatrix();
    }
    glEndList( );


}


void CreateEarth( ){

    GLUquadricObj       *qobj;

    // Earth
    EarthDL = glGenLists( 1 );
    glNewList( EarthDL, GL_COMPILE );
    {
        glPushMatrix();
        glMaterialfv( GL_FRONT, GL_AMBIENT,   mat_earth2.ambient);
        glMaterialfv( GL_FRONT, GL_DIFFUSE,   mat_earth2.diffuse);
        glMaterialfv( GL_FRONT, GL_SPECULAR,  mat_earth2.specular);
        glMaterialf(  GL_FRONT, GL_SHININESS, mat_earth2.shininess * 128.0);
        glBindTexture( GL_TEXTURE_2D, Texture_Earth );
        glTexParameteri( GL_TEXTURE_2D, GL_TEXTURE_MIN_FILTER, GL_LINEAR_MIPMAP_LINEAR );
        glTexParameteri( GL_TEXTURE_2D, GL_TEXTURE_MAG_FILTER, GL_LINEAR_MIPMAP_LINEAR );
        glTexEnvf( GL_TEXTURE_ENV, GL_TEXTURE_ENV_MODE, GL_MODULATE );
        glTexParameterf(GL_TEXTURE_2D, GL_TEXTURE_WRAP_S, GL_CLAMP );
        glTexParameterf(GL_TEXTURE_2D, GL_TEXTURE_WRAP_T, GL_CLAMP );
        glEnable( GL_TEXTURE_2D );
        glRotatef( RotAngle, RotAxis.x, RotAxis.y, RotAxis.z );
        glRotatef( 180.0, 0.0, 0.0, 1.0); // rotates image around so that 0deg. glon is in the +x direction
        CreateEllipsoid( 1.0, (double)(WGS84_B/WGS84_A), 80 );
        glDisable( GL_TEXTURE_2D );
        glPopMatrix();
    }
    glEndList( );




    // Dipole Axis
    DipoleAxisDL = glGenLists( 1 );
    glNewList( DipoleAxisDL, GL_COMPILE );
    {
        qobj = gluNewQuadric();
        glMaterialfv( GL_FRONT, GL_AMBIENT,   mat_yellow_plastic.ambient);
        glMaterialfv( GL_FRONT, GL_DIFFUSE,   mat_yellow_plastic.diffuse);
        glMaterialfv( GL_FRONT, GL_SPECULAR,  mat_yellow_plastic.specular);
        glMaterialf(  GL_FRONT, GL_SHININESS, mat_yellow_plastic.shininess * 128.0);

        glPushMatrix();

        // do a rotation so that the current x,y,z coord sys corresponds to the SM system
        glRotatef( RotAngle2, RotAxis2.x, RotAxis2.y, RotAxis2.z );

        // This would inplement an offset dipole if we want to do that
        //glTranslatef( DipoleOffset_sm.x, DipoleOffset_sm.y, DipoleOffset_sm.z );

        // Then draw a cylinder+cone to represent the vector
        glTranslatef( 0.0, 0.0, -1.7 );
        gluCylinder(qobj, 0.041, 0.041, 3.2, 15, 5);
        glTranslatef( 0.0, 0.0, 3.2 );
        Lgm_gl_draw_cone( TRUE, 0.07, 0.4, 15, 5 );

        glPopMatrix();
    }
    glEndList( );



    // Sun vector (from earth to Sun)
    SunDirectionDL = glGenLists( 1 );
    glNewList( SunDirectionDL, GL_COMPILE );
    {
        qobj = gluNewQuadric();
        glMaterialfv( GL_FRONT, GL_AMBIENT,   mat_orange_plastic.ambient);
        glMaterialfv( GL_FRONT, GL_DIFFUSE,   mat_orange_plastic.diffuse);
        glMaterialfv( GL_FRONT, GL_SPECULAR,  mat_orange_plastic.specular);
        glMaterialf(  GL_FRONT, GL_SHININESS, mat_orange_plastic.shininess * 128.0);
        glPushMatrix();
        glRotatef( RotAngle3, RotAxis3.x, RotAxis3.y, RotAxis3.z );
        glRotatef( 90.0, 0.0, 1.0, 0.0 );
        glTranslatef( 0.0, 0.0, -1.7 );
        gluCylinder(qobj, 0.041, 0.041, 3.2, 15, 5);
        glTranslatef( 0.0, 0.0, 3.2 );
        Lgm_gl_draw_cone( TRUE, 0.07, 0.4, 15, 5 );
        glPopMatrix();
    }
    glEndList( );



    // EqPlane grid
    double R, x, y, Phi;
    EqPlaneGridDL = glGenLists( 1 );
    glNewList( EqPlaneGridDL, GL_COMPILE );
        glDisable(GL_LIGHTING);
        glPushMatrix();
        glColor4f( 0.5, 0.5, 0.5, 0.1 );
        glLineWidth( 0.5 );
        glEnable(GL_LINE_SMOOTH);
        glHint( GL_LINE_SMOOTH_HINT, GL_NICEST);
        for (R=1.0; R<=10.0; R += 1.0) {
            glBegin(GL_LINE_LOOP);
                for (Phi=0.0; Phi<2.0*M_PI; Phi += .01) {
                    x = R*cos(Phi);
                    y = R*sin(Phi);
                    glVertex3f( x, y, 0.0 );
                }
            glEnd();
        }
        glBegin(GL_LINES);
            for (Phi=0.0; Phi<360.0; Phi += 15.0) {
                x = cos(Phi*M_PI/180.0);
                y = sin(Phi*M_PI/180.0);
                glVertex3f( x, y, 0.0 );
                glVertex3f( 10.0*x, 10.0*y, 0.0 );
            }
        glEnd();
        glDisable(GL_LINE_SMOOTH);
        glPopMatrix();
        glEnable(GL_LIGHTING);
    glEndList( );




    // EqPlane image
    EqPlaneDL = glGenLists( 1 );
    glNewList( EqPlaneDL, GL_COMPILE );
        glMaterialfv( GL_FRONT, GL_AMBIENT,   mat_earth2.ambient);
        glMaterialfv( GL_FRONT, GL_DIFFUSE,   mat_earth2.diffuse);
        glMaterialfv( GL_FRONT, GL_SPECULAR,  mat_earth2.specular);
        glMaterialf(  GL_FRONT, GL_SHININESS, mat_earth2.shininess * 128.0);
        glBindTexture( GL_TEXTURE_2D, Texture_EqPlane );
        glTexParameteri( GL_TEXTURE_2D, GL_TEXTURE_MIN_FILTER, GL_LINEAR_MIPMAP_LINEAR );
        glTexParameteri( GL_TEXTURE_2D, GL_TEXTURE_MAG_FILTER, GL_LINEAR_MIPMAP_LINEAR );
        glTexEnvf( GL_TEXTURE_ENV, GL_TEXTURE_ENV_MODE, GL_MODULATE );
        glTexParameterf(GL_TEXTURE_2D, GL_TEXTURE_WRAP_S, GL_CLAMP );
        glTexParameterf(GL_TEXTURE_2D, GL_TEXTURE_WRAP_T, GL_CLAMP );
        glEnable( GL_TEXTURE_2D );
//        glEnable( GL_BLEND );
        glDepthMask( GL_FALSE );
//        glBlendFunc( GL_SRC_ALPHA, GL_ONE_MINUS_SRC_ALPHA );
        glPushMatrix();
        // do a rotation so that the current x,y,z coord sys corresponds to the SM system
        glRotatef( RotAngle2, RotAxis2.x, RotAxis2.y, RotAxis2.z );
//        glRotatef( DipoleTiltAngle, 0.0, 1.0, 0.0);
        glBegin(GL_QUADS);
            glNormal3f( 0.0, 0.0, 1.0 ); glTexCoord2f(0.0, 0.0); glVertex3f( -10.0,  10.0, 0.0 );
            glNormal3f( 0.0, 0.0, 1.0 ); glTexCoord2f(1.0, 0.0); glVertex3f( -10.0, -10.0, 0.0 );
            glNormal3f( 0.0, 0.0, 1.0 ); glTexCoord2f(1.0, 1.0); glVertex3f(  10.0, -10.0, 0.0 );
            glNormal3f( 0.0, 0.0, 1.0 ); glTexCoord2f(0.0, 1.0); glVertex3f(  10.0,  10.0, 0.0 );
        glEnd();
        glPopMatrix();
        glDepthMask( GL_TRUE );
//        glDisable( GL_BLEND );
        glDisable( GL_TEXTURE_2D );
    glEndList( );




if (0==1){
    // TopSide
    TopSideDL = glGenLists( 1 );
    glNewList( TopSideDL, GL_COMPILE );
    {
        glPushMatrix();
        glMaterialfv( GL_FRONT, GL_AMBIENT,   mat_earth2.ambient);
        glMaterialfv( GL_FRONT, GL_DIFFUSE,   mat_earth2.diffuse);
        glMaterialfv( GL_FRONT, GL_SPECULAR,  mat_earth2.specular);
        glMaterialf(  GL_FRONT, GL_SHININESS, mat_earth2.shininess * 128.0);
        glBindTexture( GL_TEXTURE_2D, Texture_TopSide );
        glTexParameteri( GL_TEXTURE_2D, GL_TEXTURE_MIN_FILTER, GL_LINEAR_MIPMAP_LINEAR );
        glTexParameteri( GL_TEXTURE_2D, GL_TEXTURE_MAG_FILTER, GL_LINEAR_MIPMAP_LINEAR );
        glTexEnvf( GL_TEXTURE_ENV, GL_TEXTURE_ENV_MODE, GL_MODULATE );
        glTexParameterf(GL_TEXTURE_2D, GL_TEXTURE_WRAP_S, GL_CLAMP );
        glTexParameterf(GL_TEXTURE_2D, GL_TEXTURE_WRAP_T, GL_CLAMP );
        glEnable( GL_TEXTURE_2D );
        glRotatef( RotAngle, RotAxis.x, RotAxis.y, RotAxis.z );
        glRotatef( 180.0, 0.0, 0.0, 1.0); // rotates image around so that 0deg. glon is in the +x direction
        //CreateEllipsoid( 1.1, (double)(WGS84_B/WGS84_A), 80 );

        CreateCutEllipsoid( (1.0+500.0/WGS84_A), (double)(1.0+500.0/WGS84_A), 76*2 );
        glDisable( GL_TEXTURE_2D );
        glPopMatrix();
    }
    glEndList( );

    // MeridPlane1 image
    MeridPlane1DL = glGenLists( 1 );
    glNewList( MeridPlane1DL, GL_COMPILE );
        glMaterialfv( GL_FRONT, GL_AMBIENT,   mat_earth2.ambient);
        glMaterialfv( GL_FRONT, GL_DIFFUSE,   mat_earth2.diffuse);
        glMaterialfv( GL_FRONT, GL_SPECULAR,  mat_earth2.specular);
        glMaterialf(  GL_FRONT, GL_SHININESS, mat_earth2.shininess * 128.0);
        glBindTexture( GL_TEXTURE_2D, Texture_MeridPlane1 );
        glTexParameteri( GL_TEXTURE_2D, GL_TEXTURE_MIN_FILTER, GL_LINEAR_MIPMAP_LINEAR );
        glTexParameteri( GL_TEXTURE_2D, GL_TEXTURE_MAG_FILTER, GL_LINEAR_MIPMAP_LINEAR );
        glTexEnvf( GL_TEXTURE_ENV, GL_TEXTURE_ENV_MODE, GL_MODULATE );
        glTexParameterf(GL_TEXTURE_2D, GL_TEXTURE_WRAP_S, GL_CLAMP );
        glTexParameterf(GL_TEXTURE_2D, GL_TEXTURE_WRAP_T, GL_CLAMP );
        glShadeModel(GL_SMOOTH);
        glEnable( GL_TEXTURE_2D );
        glEnable( GL_BLEND );
//        glDisable( GL_BLEND );
        //glDepthMask( GL_FALSE );
        //glDepthMask( GL_TRUE );
        glBlendFunc( GL_SRC_ALPHA, GL_ONE_MINUS_SRC_ALPHA );
        glPushMatrix();
        glRotatef( RotAngle, RotAxis.x, RotAxis.y, RotAxis.z );
//        glRotatef( 180.0, 0.0, 0.0, 1.0); // rotates image around so that 0deg. glon is in the +x direction
        glRotatef( 180.0, 0.0, 0.0, 1.0);
        glRotatef( 90.0, 0.0, 0.0, 1.0);
//        glRotatef( 90.0, 1.0, 0.0, 0.0);
        glBegin(GL_QUADS);
            glNormal3f( 1.0, 0.0, 0.0 ); glTexCoord2f(0.0, 0.0);  glVertex3f(  0.0,  0.0, -1.1 );
            glNormal3f( 1.0, 0.0, 0.0 ); glTexCoord2f(1.0, 0.0); glVertex3f( 1.1, 0.0, -1.1 );
            glNormal3f( 1.0, 0.0, 0.0 ); glTexCoord2f(1.0, 1.0); glVertex3f(  1.1, 0.0, 1.1 );
            glNormal3f( 1.0, 0.0, 0.0 ); glTexCoord2f(0.0, 1.0);  glVertex3f(   0.0,  0.0, 1.1 );
        glEnd();
        glPopMatrix();
        glDepthMask( GL_TRUE );
//        glDisable( GL_BLEND );
        glDisable( GL_TEXTURE_2D );
    glEndList( );

    // MeridPlane1 image 2
    MeridPlane2DL = glGenLists( 1 );
    glNewList( MeridPlane2DL, GL_COMPILE );
        glMaterialfv( GL_FRONT, GL_AMBIENT,   mat_earth2.ambient);
        glMaterialfv( GL_FRONT, GL_DIFFUSE,   mat_earth2.diffuse);
        glMaterialfv( GL_FRONT, GL_SPECULAR,  mat_earth2.specular);
        glMaterialf(  GL_FRONT, GL_SHININESS, mat_earth2.shininess * 128.0);
        glBindTexture( GL_TEXTURE_2D, Texture_MeridPlane2 );
        glTexParameteri( GL_TEXTURE_2D, GL_TEXTURE_MIN_FILTER, GL_LINEAR_MIPMAP_LINEAR );
        glTexParameteri( GL_TEXTURE_2D, GL_TEXTURE_MAG_FILTER, GL_LINEAR_MIPMAP_LINEAR );
        glTexEnvf( GL_TEXTURE_ENV, GL_TEXTURE_ENV_MODE, GL_MODULATE );
        glTexParameterf(GL_TEXTURE_2D, GL_TEXTURE_WRAP_S, GL_CLAMP );
        glTexParameterf(GL_TEXTURE_2D, GL_TEXTURE_WRAP_T, GL_CLAMP );
        glShadeModel(GL_SMOOTH);
        glEnable( GL_TEXTURE_2D );
        glEnable( GL_BLEND );
//        glDisable( GL_BLEND );
        //glDepthMask( GL_FALSE );
        //glDepthMask( GL_TRUE );
        glBlendFunc( GL_SRC_ALPHA, GL_ONE_MINUS_SRC_ALPHA );
        glPushMatrix();
        glRotatef( RotAngle, RotAxis.x, RotAxis.y, RotAxis.z );
//        glRotatef( 180.0, 0.0, 0.0, 1.0); // rotates image around so that 0deg. glon is in the +x direction
        glRotatef( 180.0, 0.0, 0.0, 1.0);
        glRotatef( 90.0, 0.0, 0.0, 1.0);
        glRotatef( 270.0, 0.0, 0.0, 1.0);
//        glRotatef( 90.0, 1.0, 0.0, 0.0);
        glBegin(GL_QUADS);
            glNormal3f( 1.0, 0.0, 0.0 ); glTexCoord2f(0.0, 0.0);  glVertex3f(  0.0,  0.0, -1.1 );
            glNormal3f( 1.0, 0.0, 0.0 ); glTexCoord2f(1.0, 0.0); glVertex3f( 1.1, 0.0, -1.1 );
            glNormal3f( 1.0, 0.0, 0.0 ); glTexCoord2f(1.0, 1.0); glVertex3f(  1.1, 0.0, 1.1 );
            glNormal3f( 1.0, 0.0, 0.0 ); glTexCoord2f(0.0, 1.0);  glVertex3f(   0.0,  0.0, 1.1 );
        glEnd();
        glPopMatrix();
        glDepthMask( GL_TRUE );
//        glDisable( GL_BLEND );
        glDisable( GL_TEXTURE_2D );
    glEndList( );
}


}

void DestroyHiResEarthQuad( GLuint *Texture ){

    glDeleteTextures( 1, Texture ); // destroy just the selected

    return;

}

/*
 * This shows a single hi res quad
 */
void CreateHiResEarthQuad( int LoadQuad, int nph, int nth, long int QuadId, GLuint *DL, GLuint *TexId ){

    char            Filename[1024];
    GLubyte         *pImage;
    int             Width;
    int             Height, i, j, ii, jj;
    double          th1, th2, r;
    double          st1, st2, ct1, ct2, sp1, cp1;
    double          ths, phs, dth, dph, th, ph;
    double          xi1, yi1, yi2, th_res, ph_res;
    Lgm_Vector      u;
    static GLuint   DisplayList;
    GLuint          Texture;

    r = 1.0+3.5/Re;

    // decode the QuadId
    i = QuadId/100;
    j = QuadId - i*100;
    Texture = *TexId;

    if ( LoadQuad ) {
        glGenTextures( 1, &Texture ); *TexId = Texture;
        glBindTexture( GL_TEXTURE_2D, Texture );
        if ((nph == 80 )&&(nth == 40)) {
            sprintf(Filename, "/data1/mgh/BlueMarble/86400x43200/200406/TextureAtlas_80x40/Quad_%02d_%02d.png", i, j );
        } else {
            sprintf(Filename, "/data1/mgh/BlueMarble/43200x21600/200406/TextureAtlas_40x20/Quad_%02d_%02d.png", i, j );
        }
        if ( ReadPng( Filename, &Width, &Height, &pImage ) >= 0 ){
            printf("PNG image %s: Width, Height = %d %d\n", Filename, Width, Height );
            glTexImage2D( GL_TEXTURE_2D, 0, GL_RGBA, Width, Height, 0, GL_RGBA, GL_UNSIGNED_BYTE, pImage);
            free( pImage );
        }
    }

    // Hi Res Earth Quad
    DisplayList = glGenLists( 1 ); *DL = DisplayList;
    glNewList( DisplayList, GL_COMPILE );
    {
        glPushMatrix();
        glRotatef( -RotAngle3, RotAxis3.x, RotAxis3.y, RotAxis3.z ); // This implements coord trans from Observer coords -> GSM
        glRotatef( RotAngle, RotAxis.x, RotAxis.y, RotAxis.z );
        glMaterialfv( GL_FRONT, GL_AMBIENT,   mat_earth2.ambient);
        glMaterialfv( GL_FRONT, GL_DIFFUSE,   mat_earth2.diffuse);
        glMaterialfv( GL_FRONT, GL_SPECULAR,  mat_earth2.specular);
        glMaterialf(  GL_FRONT, GL_SHININESS, mat_earth2.shininess * 128.0);
        glBindTexture( GL_TEXTURE_2D, Texture );
        glTexParameteri(GL_TEXTURE_2D, GL_TEXTURE_MIN_FILTER, GL_NEAREST);
        glTexParameteri(GL_TEXTURE_2D, GL_TEXTURE_MAG_FILTER, GL_NEAREST);
        glTexParameteri(GL_TEXTURE_2D, GL_TEXTURE_WRAP_S, GL_CLAMP);
        glTexParameteri(GL_TEXTURE_2D, GL_TEXTURE_WRAP_T, GL_CLAMP);
        glTexEnvf( GL_TEXTURE_ENV, GL_TEXTURE_ENV_MODE, GL_MODULATE );
        glEnable( GL_TEXTURE_2D );
        th_res = 180.0/(double)nth*RadPerDeg;
        ph_res = 180.0/(double)nth*RadPerDeg;
        ths = j* th_res; 
        phs = i* ph_res-M_PI; 
        dth = th_res/10.0;
        dph = ph_res/10.0;
        for (th = ths, jj=0; jj<10; jj++){
            th1 = th; th2 = th1+dth;
            st1 = sin( th1 ); st2 = sin( th2 );
            ct1 = cos( th1 ); ct2 = cos( th2 );
            yi1 = 1.0-0.1*jj; yi2 = yi1-0.1;
            glBegin(GL_QUAD_STRIP );
                for (ph = phs, ii=0; ii<=10; ii++){
                    sp1 = sin( ph );
                    cp1 = cos( ph );
                    xi1 = 0.1*ii;
                    u.x = st1*cp1; u.y = st1*sp1; u.z = ct1;
                    glNormal3f( u.x, u.y, u.z ); glTexCoord2f(xi1, yi1); glVertex3f( r*u.x, r*u.y, r*u.z );
                    u.x = st2*cp1; u.y = st2*sp1; u.z = ct2;
                    glNormal3f( u.x, u.y, u.z ); glTexCoord2f(xi1, yi2); glVertex3f( r*u.x, r*u.y, r*u.z );
                    ph += dph;
                }
            glEnd();
            th += dth;
        }
        glDisable( GL_TEXTURE_2D );
        glPopMatrix();
    }
    glEndList( );

}


void ReCreateEarth ( ){
    glDeleteLists( EarthDL, 1 );
    glDeleteLists( DipoleAxisDL, 1 );
    glDeleteLists( SunDirectionDL, 1 );
    glDeleteLists( EqPlaneGridDL, 1 );
    glDeleteLists( MeridPlane1DL, 1 );
    glDeleteLists( MeridPlane2DL, 1 );
    glDeleteLists( EqPlaneDL, 1 );
    CreateEarth( );
}

void CreateGeoMarkers( ) {

    double  th, ph, x, y, z;

    // Add geographic markers (cities etc.)
    GeoMarkersDL = glGenLists( 1 );
    glNewList( GeoMarkersDL, GL_COMPILE );
    {
        glPushMatrix();
        glRotatef( -RotAngle3, RotAxis3.x, RotAxis3.y, RotAxis3.z ); // This implements coord trans from Observer coords -> GSM
        glRotatef( RotAngle, RotAxis.x, RotAxis.y, RotAxis.z );
        glMaterialfv( GL_FRONT, GL_AMBIENT,   mat_earth2.ambient);
        glMaterialfv( GL_FRONT, GL_DIFFUSE,   mat_earth2.diffuse);
        glMaterialfv( GL_FRONT, GL_SPECULAR,  mat_earth2.specular);
        glMaterialf(  GL_FRONT, GL_SHININESS, mat_earth2.shininess * 128.0);

        //Add here -- point sprites might be better?
        glPushMatrix();
        glTranslatef( 1.0, 0.0, 0.0);
        CreateSphere( 0.005, 20 );
        glPopMatrix();

        // Los Alamos
        glPushMatrix();
        th = (90.0-35.888)*RadPerDeg;
        ph = (-106.306)*RadPerDeg;
        x = 1.0003394*sin(th)*cos(ph); y = 1.0003394*sin(th)*sin(ph); z = 1.0003394*cos(th);
        glTranslatef( x, y, z );
        CreateSphere( 0.001, 20 );
        glPopMatrix();


        glPopMatrix();
    }
    glEndList( );

}

void CreateLogo( ){

    int     w, h;
    double  dx, dy, x1, x2, y1, y2;

    h = 100;
    w = (int)((double)Logo_Width/(double)Logo_Height * (double)h);



    dx = (double)w/(double)g_imageWidth;
    dy = (double)h/(double)g_imageHeight;

    x1 = 1.0 - 2.0*dx-.01;
    x2 = 1.0-.01;
    y1 = -1.0+0.01;
    y2 = -1.0+2.0*dy+0.01;

    // Logo
    LogoDL = glGenLists( 1 );
    glNewList( LogoDL, GL_COMPILE );
    {
        glColor4f( 1.0, 1.0, 1.0, 1.0 );
        glBindTexture( GL_TEXTURE_2D, Texture_Logo );
        glBegin(GL_QUADS);
        {
            glTexCoord2f( 0.0, 0.0 ); glVertex2f(  x1, y1 );
            glTexCoord2f( 1.0, 0.0 ); glVertex2f(  x2, y1 );
            glTexCoord2f( 1.0, 1.0 ); glVertex2f(  x2, y2 );
            glTexCoord2f( 0.0, 1.0 ); glVertex2f(  x1, y2 );
        }
        glEnd();
    }
    glEndList( );

}

void ReCreateLogo( ){
    if (LogoDL >= 0) glDeleteLists( LogoDL, 1 );
    CreateLogo();
}


void CreateMoon( ){

    Lgm_Vector  P_gei, P;


    // Earth
    MoonDL = glGenLists( 1 );
    glNewList( MoonDL, GL_COMPILE );
    {
        glMaterialfv( GL_FRONT, GL_AMBIENT,   mat_earth2.ambient);
        glMaterialfv( GL_FRONT, GL_DIFFUSE,   mat_earth2.diffuse);
        glMaterialfv( GL_FRONT, GL_SPECULAR,  mat_earth2.specular);
        glMaterialf(  GL_FRONT, GL_SHININESS, mat_earth2.shininess * 128.0);
        glBindTexture( GL_TEXTURE_2D, Texture_Moon );
        glTexEnvf( GL_TEXTURE_ENV, GL_TEXTURE_ENV_MODE, GL_MODULATE );
        glEnable( GL_TEXTURE_2D );
        glPushMatrix();
            Lgm_Radec_to_Cart( mInfo->c->RA_moon, mInfo->c->DEC_moon, &P_gei );
            Lgm_ScaleVector( &P_gei, mInfo->c->EarthMoonDistance );
            Lgm_Convert_Coords( &P_gei, &P, StarsConvertFlag, mInfo->c );
            glTranslatef( P.x, P.y, P.z );

//        glRotatef( RotAngle, RotAxis.x, RotAxis.y, RotAxis.z );
//        glRotatef( 180.0, 0.0, 0.0, 1.0); // rotates image around so that 0deg. glon is in the +x direction
        CreateSphere( 3.0*0.2724, 80 );
        glPopMatrix();
        glDisable( GL_TEXTURE_2D );
    }
    glEndList( );


}

void ReCreateMoon( ){
    glDeleteLists( MoonDL, 1 );
    CreateMoon();
}


void CreateSCPos( ) {

    // S/C position -- since this is transparent we want to call it last.
    ScPositionDL = glGenLists( 1 );
    glNewList( ScPositionDL, GL_COMPILE );

        glDepthMask( GL_FALSE );
        glDisable(GL_LIGHTING);
        glEnable(GL_LINE_SMOOTH);
        glLineWidth( 2.0 );
        glEnable(GL_BLEND);
        glBlendFunc(GL_SRC_ALPHA, GL_ONE_MINUS_SRC_ALPHA);;
        glPolygonMode(GL_FRONT_AND_BACK, GL_LINE);

        glPushMatrix();
        glColor4f( 0.5, 0.5, 0.2, 0.5 );
        glTranslatef(ObjInfo->MagEphemInfo->P.x, ObjInfo->MagEphemInfo->P.y, ObjInfo->MagEphemInfo->P.z );  Lgm_gl_draw_sphere( TRUE, 0.11, 20, 20 );
        glPopMatrix();

        glPolygonMode(GL_FRONT_AND_BACK, GL_FILL);
        glDisable( GL_BLEND );
        glDisable(GL_LINE_SMOOTH);
        glEnable(GL_LIGHTING);
        glDepthMask( GL_TRUE );
    glEndList( );

}

void LoadStars( ) {

    // Stars
    FILE        *fp;
    float       val, sRed, sGrn, sBlu;
    double      RA, DEC, MAG;
    Lgm_Vector  P_gei, P;
    char        TYPE;
    GLfloat     quadratic[3] = {1.0f, 0.0f, 0.0f };

    if ( ( fp = fopen("/home/mgh/DREAM/Dream/Dream/Misc/Stars.txt", "r") ) != NULL ) {

        StarsDL = glGenLists( 1 );
        glNewList( StarsDL, GL_COMPILE );
            glDisable(GL_LIGHTING);
            glPointSize( 3.0 );
            glPointParameterfv( GL_POINT_DISTANCE_ATTENUATION, &quadratic[0] );
            glEnable(GL_POINT_SMOOTH);
            glEnable(GL_BLEND);
            glBlendFunc(GL_SRC_ALPHA, GL_ONE_MINUS_SRC_ALPHA);;
            glBegin( GL_POINTS );
              while( fscanf(fp, "%lf %lf %lf %c", &RA, &DEC, &MAG, &TYPE) != EOF ){
                if ( MAG < MaxStarMagnitude ) {
                    Lgm_Radec_to_Cart( 15.0*RA, DEC, &P_gei );
                    Lgm_ScaleVector( &P_gei, 70.0 );
                    Lgm_Convert_Coords( &P_gei, &P, StarsConvertFlag, mInfo->c );
                    StarColor( TYPE, &sRed, &sGrn, &sBlu ); // sets the star color based on its spectral type
                    val = (0.1-1.5)/(6.5 - -1.47)*(MAG - -1.47) + 1.5; // controls brightness based on stars magnitude
                    glColor3f( sRed*val, sGrn*val, sBlu*val);
                    glVertex3f( P.x, P.y, P.z );
                }
              }
              fclose(fp);
            glEnd();
            glDisable(GL_BLEND);
            glEnable(GL_LIGHTING);
        glEndList( );



        SunDL = glGenLists( 1 );
        glNewList( SunDL, GL_COMPILE );

            glEnable(GL_POINT_SPRITE);
            glEnable(GL_TEXTURE_2D);
            glDepthMask( GL_FALSE );
            glDisable(GL_LIGHTING);
            glEnable(GL_POINT_SMOOTH);
            glEnable(GL_BLEND);
            glBlendFunc(GL_SRC_ALPHA, GL_ONE_MINUS_SRC_ALPHA);;
//        glPointParameterfv( GL_POINT_DISTANCE_ATTENUATION, quadratic );
            glTexEnvf(GL_POINT_SPRITE, GL_COORD_REPLACE, GL_TRUE);

            glTexEnvf( GL_TEXTURE_ENV, GL_TEXTURE_ENV_MODE, GL_MODULATE );
            glBindTexture( GL_TEXTURE_2D, Texture_Sun );

            glPointSize( 32.0 );
            glBegin( GL_POINTS );
                    Lgm_Radec_to_Cart( mInfo->c->RA_sun, mInfo->c->DEC_sun, &P_gei );
                    Lgm_ScaleVector( &P_gei, 69.0 );
                    Lgm_Convert_Coords( &P_gei, &P, StarsConvertFlag, mInfo->c );
                    glColor3f( 1.0, 1.0, 1.0);
                    glVertex3f( P.x, P.y, P.z );
            glEnd();
            glDisable(GL_BLEND);
            glDisable(GL_POINT_SMOOTH);
            glEnable(GL_LIGHTING);
            glDepthMask( GL_TRUE );
            glDisable(GL_TEXTURE_2D);
            glDisable(GL_POINT_SPRITE);
        glEndList( );
    }


}

void ReLoadStars( ) {
    glDeleteLists( StarsDL, 1 );
    glDeleteLists( SunDL, 1 );
    LoadStars( );
}


/*
 * get axis/angle rot required for billboarding
 *
 *      P is the position of the billboard
 *      camera is position of camera
 *
 * Use like this;
 *
 *          glRotatef( Angle, Axis.x, Axis.y, Axis.z );
 *          glTranslatef( p.x, p.y, p.z );
 */
void GetBillboardAxisAngle( Lgm_Vector *p, Lgm_Vector *camera, Lgm_Vector *Axis, double *Angle ){


    double      Q[4], A[3][3];
    Lgm_Vector  X, Y, Z;


    // get u-hat vector -- it points to the camera
    X.x = camera->x - p->x;
    X.y = camera->y - p->y;
    X.z = camera->z - p->z;
    Lgm_NormalizeVector( &X );

    // get w-hat vector (its perp to u x up)
    Lgm_CrossProduct( &X, &aInfo->Up, &Z );
    Lgm_NormalizeVector( &Z );

    // get vhat to complete
    Lgm_CrossProduct( &Z, &X, &Y );

    // now form the trans matrix from original coord system to the local billboard system
    A[0][0] = X.x, A[1][0] = Y.x, A[2][0] = Z.x;
    A[0][1] = X.y, A[1][1] = Y.y, A[2][1] = Z.y;
    A[0][2] = X.z, A[1][2] = Y.z, A[2][2] = Z.z;

    // convert trans matrix to a quat
    Lgm_MatrixToQuat( A, Q );

    // convert quat to axis/angle
    Lgm_QuatToAxisAngle(  Q, Angle, Axis );



}





int LoadTLEs( ){

    int         i;
    char        Filename[1024];
    double      r, g, b, mag;
    _SgpTLE     *TLEs;
    int         nTLEs=0;

    /*
     * Read in TLEs
     */
    TLEs = (_SgpTLE *)calloc( 20000, sizeof(_SgpTLE) );
    for (i=0; i<nSatTypes; i++){
        if ( ShowSatellites[i] ) {
            nTLEs = 0;
            sprintf(Filename, "/home/mgh/DREAM/Dream/Data/TLEs/%s_Latest.txt", SatTypes[i]);
            LgmSgp_ReadTlesFromFile( Filename, &nTLEs, TLEs, 0 );
            printf("File = %s nTLEs found=%d\n", Filename, nTLEs);
            SpaceObjects->nSat = nTLEs;
        }
    }

    SpaceObjects->Sat = (_SpaceObjectItem *)calloc( nTLEs, sizeof(_SpaceObjectItem) );
    SpaceObjects->nSat = nTLEs;

    for (i=0; i<SpaceObjects->nSat; i++){

        // copy over the TLE
        SpaceObjects->Sat[i].TLE = TLEs[i];

        SpaceObjects->Sat[i].DrawStreak              = FALSE;
        SpaceObjects->Sat[i].sPeriodFrac             = 25.0;
        SpaceObjects->Sat[i].DrawGroundPathOfStreak  = FALSE;
        SpaceObjects->Sat[i].DrawStreakToGroundLines = FALSE;

        SpaceObjects->Sat[i].DrawOrbit               = TRUE;
        SpaceObjects->Sat[i].oPeriodFrac             = 100.0;
        SpaceObjects->Sat[i].DrawGroundPathOfOrbit   = FALSE;
        SpaceObjects->Sat[i].DrawOrbitToGroundLines  = FALSE;

        SpaceObjects->Sat[i].DrawSatToGroundLine     = FALSE;

        SpaceObjects->Sat[i].DrawLabel               = TRUE;

        // Streak Colors
        r = (double)rand()/(double)RAND_MAX;
        g = (double)rand()/(double)RAND_MAX;
        b = (double)rand()/(double)RAND_MAX;
        mag = sqrt(r*r+g*g+b*b); r /= mag; g /= mag; b /= mag;
        SpaceObjects->Sat[i].sRed = r;
        SpaceObjects->Sat[i].sGrn = g;
        SpaceObjects->Sat[i].sBlu = b;
        SpaceObjects->Sat[i].sAlf = 0.75;

        SpaceObjects->Sat[i].sgpRed = 0.75*r;
        SpaceObjects->Sat[i].sgpGrn = 0.75*g;
        SpaceObjects->Sat[i].sgpBlu = 0.75*b;
        SpaceObjects->Sat[i].sgpAlf = 0.75*0.75;

        SpaceObjects->Sat[i].sglRed = 0.75*r;
        SpaceObjects->Sat[i].sglGrn = 0.75*g;
        SpaceObjects->Sat[i].sglBlu = 0.75*b;
        SpaceObjects->Sat[i].sglAlf = 0.75*0.75;

        // Orbit Colors
        SpaceObjects->Sat[i].oRed = 0.6;
        SpaceObjects->Sat[i].oGrn = 0.6;
        SpaceObjects->Sat[i].oBlu = 0.6;
        SpaceObjects->Sat[i].oAlf = 0.7;

        SpaceObjects->Sat[i].ogpRed = 1.0;
        SpaceObjects->Sat[i].ogpGrn = 0.0;
        SpaceObjects->Sat[i].ogpBlu = 0.0;
        SpaceObjects->Sat[i].ogpAlf = 1.0;

        SpaceObjects->Sat[i].oglRed = 0.7;
        SpaceObjects->Sat[i].oglGrn = 0.7;
        SpaceObjects->Sat[i].oglBlu = 0.7;
        SpaceObjects->Sat[i].oglAlf = 0.1;

        // Single Line
        SpaceObjects->Sat[i].ssglRed = r;
        SpaceObjects->Sat[i].ssglGrn = g;
        SpaceObjects->Sat[i].ssglBlu = b;
        SpaceObjects->Sat[i].ssglAlf = 0.5*0.75;

    }

    free( TLEs );
    return(1);

}


void ReLoadTLEs( ) {
    if ( SpaceObjects->Sat ) free( SpaceObjects->Sat );
    LoadTLEs( );
}

void DrawSatLabels(){

    int             ii;
    cairo_surface_t *cst;
    cairo_t         *cr;
    GLuint          temp_tex;
    GLdouble        ModelViewMatrix[16];
    GLdouble        ProjMatrix[16];
    GLint           ViewPort[4];
    GLdouble        winx, winy, winz, x1, x2, y1, y2;
    GLfloat         bufferZ;
    _GroupNode      *g;
    _SpaceObjects   *Group;

    g = SatSelectorInfo->SatGroupList;

    if ( g == NULL ) return;

    glGetDoublev( GL_MODELVIEW_MATRIX, ModelViewMatrix );
    glGetDoublev( GL_PROJECTION_MATRIX, ProjMatrix );
    glGetIntegerv( GL_VIEWPORT, ViewPort );
    glGenTextures( 1, &temp_tex );


    while ( g != NULL ) {
        Group = g->Group;

        if ( Group->DrawGroup ) {

            for (ii=0; ii<Group->nSat; ii++){

                if ( Group->Sat[ii].Draw && Group->Sat[ii].DrawLabel ){

                    // get window coords of object
                    gluProject( Group->Sat[ii].x, Group->Sat[ii].y, Group->Sat[ii].z, ModelViewMatrix, ProjMatrix, ViewPort, &winx, &winy, &winz);

                    if (winz >= 0.0){

                        // get latest z-buffer value to see if wee are ocluded...
                        glReadPixels(winx, winy,1,1,GL_DEPTH_COMPONENT, GL_FLOAT, &bufferZ);

                        cst = cairo_image_surface_create( CAIRO_FORMAT_ARGB32, 250, 28 );
                        cr  = cairo_create( cst );
                        cairo_select_font_face( cr, "Sans", CAIRO_FONT_SLANT_NORMAL, CAIRO_FONT_WEIGHT_NORMAL );

                        cairo_set_source_rgba( cr, 0.0, 0.0, 0.0, 0.0 );
                        cairo_rectangle( cr, 0.0, 0.0, 250.0, 28.0 );
                        cairo_fill(cr);

                        if (bufferZ >= winz){
                            cairo_set_source_rgba( cr, 1.0, 1.0, 1.0, 1.0 );
//cairo_set_source_rgba( cr, 0.0, 0.0, 0.0, 1.0 );
                        } else {
                            // it is occluded, draw dimly (or not at all?)
                            //cairo_set_source_rgba( cr, 1.0, 1.0, 1.0, 0.3 );
                        }
                        cairo_set_font_size( cr, 24.0 );
                        cairo_move_to( cr, 0.0, 24.0 ); cairo_show_text( cr, Group->Sat[ii].TLE.Name );

                        glBindTexture( GL_TEXTURE_2D, temp_tex );
                        glTexImage2D( GL_TEXTURE_2D, 0, GL_RGBA, 250, 28, 0, GL_BGRA, GL_UNSIGNED_BYTE, (const GLvoid *)cairo_image_surface_get_data( cst ) );
                        glTexParameteri( GL_TEXTURE_2D, GL_TEXTURE_MIN_FILTER, GL_LINEAR );
                        glTexParameteri( GL_TEXTURE_2D, GL_TEXTURE_MAG_FILTER, GL_LINEAR );
                        glEnable( GL_TEXTURE_2D );
                        glDisable( GL_LIGHTING );
                        glEnable(GL_BLEND);
                        glBlendFunc( GL_SRC_ALPHA, GL_ONE_MINUS_SRC_ALPHA );

                        winx = 2.0*winx/(double)g_imageWidth - 1.0;
                        winy = 2.0*winy/(double)g_imageHeight - 1.0;
                        x1 = winx; x2 = winx+500.0/(double)g_imageWidth;
                        y1 = winy; y2 = winy+40.0/(double)g_imageHeight;

                        glMatrixMode(GL_MODELVIEW); glPushMatrix(); glLoadIdentity();
                        glMatrixMode( GL_PROJECTION ); glPushMatrix(); glLoadIdentity();
                        gluOrtho2D(-1.0, -1.0, 1.0, 1.0);
                        glEnable( GL_TEXTURE_2D );
                        glDisable( GL_LIGHTING );
                        glEnable(GL_BLEND);
                        glDisable(GL_DEPTH_TEST);
                        glBlendFunc( GL_SRC_ALPHA, GL_ONE_MINUS_SRC_ALPHA );

                        glColor4f( 1.0, 1.0, 1.0, 0.5 );
                        glBegin(GL_QUADS);
                            glTexCoord2f( 0.0, 1.0 ); glVertex2f( x1, y1 );
                            glTexCoord2f( 1.0, 1.0 ); glVertex2f( x2, y1 );
                            glTexCoord2f( 1.0, 0.0 ); glVertex2f( x2, y2 );
                            glTexCoord2f( 0.0, 0.0 ); glVertex2f( x1, y2 );
                        glEnd();

                        glDisable( GL_TEXTURE_2D );
                        glEnable( GL_LIGHTING );
                        glDisable(GL_BLEND);
                        glEnable(GL_DEPTH_TEST);
                        glMatrixMode( GL_PROJECTION ); glPopMatrix();
                        glMatrixMode( GL_MODELVIEW ); glPopMatrix();

                        glEnable( GL_LIGHTING );
                        glDisable(GL_BLEND);
                        glDisable( GL_TEXTURE_2D );


                        cairo_destroy( cr );
                        cairo_surface_destroy( cst );

                    }

                }

            }

        }
        g = g->Next;
    }

    glDeleteTextures( 1, &temp_tex );

    return;

}

void CreateSats() {

    double           tsince, JD, tUT;
    long int         tDate;
    Lgm_Vector       Ugsm, Ugei, EarthToSun, EarthToSun_obs, g1, g2, g3, P, Pobs, Uobs;
    int              i, Flag1=0, Flag2=0, Flag3=0, tYear, tMonth, tDay;
    _GroupNode      *g;
    _SpaceObjects   *Group;
    _SgpInfo        *s = (_SgpInfo *)calloc( 1, sizeof(_SgpInfo) );;
    Lgm_CTrans      *c = Lgm_init_ctrans( 0 );

    /*
     * All the TLEs have their own epoch times0 in them. And the propagator (sgp4)
     * uses the "time since (in minutes)". So for a given time of interest, we need to
     * compute the tsince needed.
     */
    JD = CurrentJD;

    Lgm_jd_to_ymdh( JD, &tDate, &tYear, &tMonth, &tDay, &tUT );
    Lgm_Set_Coord_Transforms( tDate, tUT, c );

    SatsDL = glGenLists( 1 );
    glNewList( SatsDL, GL_COMPILE );
//        glPointParameterf( GL_POINT_FADE_THRESHOLD_SIZE, 256.0 );
//        GLfloat sizes[2];
//        glGetFloatv( GL_ALIASED_POINT_SIZE_RANGE, sizes );
//        printf("sizes = %f %f\n", sizes[0], sizes[1] );
//        glPointParameterf( GL_POINT_SIZE_MIN_, sizes[0] );
//        glPointParameterf( GL_POINT_SIZE_MIN, 256.0 );

        g = SatSelectorInfo->SatGroupList;
        while ( g != NULL ) {
            Group = g->Group;
            if ( Group->DrawGroup && Group->DrawPosition) {


                if ( Group->DrawAsPointSprites ) {
                    glEnable(GL_POINT_SPRITE);
                    glEnable(GL_TEXTURE_2D);
                }

                glDepthMask( GL_FALSE );
                glDisable(GL_LIGHTING);
                glEnable(GL_POINT_SMOOTH);
                glEnable(GL_BLEND);
                glBlendFunc(GL_SRC_ALPHA, GL_ONE_MINUS_SRC_ALPHA);;




                /*
                 * Debris
                 */
                glColor4f( Group->DebRed, Group->DebGrn, Group->DebBlu, Group->DebAlf );
                if ( Group->DrawAsPointSprites ) {
                    float quadratic[] = {1.0, 0.0, 0.1 };
                    glPointParameterfv( GL_POINT_DISTANCE_ATTENUATION, quadratic );
                    glTexEnvf(GL_POINT_SPRITE, GL_COORD_REPLACE, GL_TRUE);
                    glPointSize( 32.0 );
                    glTexEnvf( GL_TEXTURE_ENV, GL_TEXTURE_ENV_MODE, GL_MODULATE );
                    glBindTexture( GL_TEXTURE_2D, Texture_Debris );
                } else {
                    glPointSize( 10.0 );
                }


                glBegin( GL_POINTS );
                for (i=0; i<Group->nSat; i++){
                    if ( strstr(Group->Sat[i].TLE.Name, " DEB") && Group->DrawDebris ){
                        tsince = (JD - Group->Sat[i].TLE.JD)*1440.0;
                        LgmSgp_SGP4_Init( s, &Group->Sat[i].TLE );
                        LgmSgp_SGP4( tsince, s );
                        Ugei.x = s->X/Re; Ugei.y = s->Y/Re; Ugei.z = s->Z/Re;
                        Lgm_Convert_Coords( &Ugei, &Ugsm, SatsConvertFlag, c );
                        //glColor4f( 0.7, 0.1, 0.0, 0.5 );
                        glVertex3f( Ugsm.x, Ugsm.y, Ugsm.z );
                        Group->Sat[i].x = Ugsm.x; Group->Sat[i].y = Ugsm.y; Group->Sat[i].z = Ugsm.z;
                    }
                }
                glEnd();




                /*
                 * RocketBodies
                 */
                glColor4f( Group->RbRed, Group->RbGrn, Group->RbBlu, Group->RbAlf );
                if ( Group->DrawAsPointSprites ) {
                    float quadratic[] = {1.0, 0.0, 0.1 };
                    glPointParameterfv( GL_POINT_DISTANCE_ATTENUATION, quadratic );
                    glTexEnvf(GL_POINT_SPRITE, GL_COORD_REPLACE, GL_TRUE);
                    glPointSize( 32.0 );
                    glTexEnvf( GL_TEXTURE_ENV, GL_TEXTURE_ENV_MODE, GL_MODULATE );
                    glBindTexture( GL_TEXTURE_2D, Texture_RocketBody );
                } else {
                    glPointSize( 10.0 );
                }

                glBegin( GL_POINTS );
                    for (i=0; i<Group->nSat; i++){
                        if ( strstr(Group->Sat[i].TLE.Name, " R/B") && Group->DrawRocketBodies ){ // RocketBodies
                            tsince = (JD - Group->Sat[i].TLE.JD)*1440.0;
                            LgmSgp_SGP4_Init( s, &Group->Sat[i].TLE );
                            LgmSgp_SGP4( tsince, s );
                            Ugei.x = s->X/Re; Ugei.y = s->Y/Re; Ugei.z = s->Z/Re;
                            Lgm_Convert_Coords( &Ugei, &Ugsm, SatsConvertFlag, c );
                            //glColor4f( 0.5, 0.4, 0.0, 0.5 );
                            glVertex3f( Ugsm.x, Ugsm.y, Ugsm.z );
                            Group->Sat[i].x = Ugsm.x; Group->Sat[i].y = Ugsm.y; Group->Sat[i].z = Ugsm.z;
                        }
                    }
                glEnd();



                /*
                 * Satellites
                 */
                glColor4f( Group->SatRed, Group->SatGrn, Group->SatBlu, Group->SatAlf );
                if ( Group->DrawAsPointSprites ) {
                    float quadratic[] = {1.0, 0.0, 0.1 };
                    glPointParameterfv( GL_POINT_DISTANCE_ATTENUATION, quadratic );
                    glTexEnvf(GL_POINT_SPRITE, GL_COORD_REPLACE, GL_TRUE);
                    glPointSize( 64.0 );
                    glPointSize( 128.0 );
                    glTexEnvf( GL_TEXTURE_ENV, GL_TEXTURE_ENV_MODE, GL_MODULATE );
                    glBindTexture( GL_TEXTURE_2D, Texture_Spacecraft );
                } else {
                    glPointSize( 10.0 );
                }

                glBegin( GL_POINTS );
                    for (i=0; i<Group->nSat; i++){
                        if ( (!strstr(Group->Sat[i].TLE.Name, " R/B") && !strstr(Group->Sat[i].TLE.Name, " DEB")) && Group->DrawSatellites ){ // Satellites
                            tsince = (JD - Group->Sat[i].TLE.JD)*1440.0;
                            LgmSgp_SGP4_Init( s, &Group->Sat[i].TLE );
                            LgmSgp_SGP4( tsince, s );
                            Ugei.x = s->X/Re; Ugei.y = s->Y/Re; Ugei.z = s->Z/Re;
                            Lgm_Convert_Coords( &Ugei, &Ugsm, SatsConvertFlag, c );
//printf("Date, Time: %ld %lf   Sat pnt: Ugei.x = %g Ugei.y = %g Ugei.z = %g\n", Ugei.x, Ugei.y, Ugei.z );
//printf("Sat pnt: Ugsm.x = %g Ugsm.y = %g Ugsm.z = %g\n", Ugsm.x, Ugsm.y, Ugsm.z );
                            //glColor4f( 1.0, 1.0, 1.0, 0.5 );
                            glVertex3f( Ugsm.x, Ugsm.y, Ugsm.z );
                            Group->Sat[i].x = Ugsm.x; Group->Sat[i].y = Ugsm.y; Group->Sat[i].z = Ugsm.z;
                        }
                    }
                glEnd();

/*
for (i=0; i<Group->nSat; i++){
if ( (!strstr(Group->Sat[i].TLE.Name, " R/B") && !strstr(Group->Sat[i].TLE.Name, " DEB")) && Group->DrawSatellites ){ // Satellites
glEnable(GL_LIGHTING);
//glEnable(GL_BLEND);
//glBlendFunc(GL_SRC_ALPHA, GL_ONE_MINUS_SRC_ALPHA);;
printf("Group->Sat[%d] = %g %g %g\n", i, Group->Sat[i].x, Group->Sat[i].y, Group->Sat[i].z );
Ugsm.x = Group->Sat[i].x; Ugsm.y = Group->Sat[i].y; Ugsm.z = Group->Sat[i].z;
SolidCone( &Ugsm, 30.0, 240, 1 );
//glDisable(GL_BLEND);
glDisable(GL_LIGHTING);
}
}
*/

            }

            g = g->Next;
        }

        glDisable(GL_POINT_SPRITE);
        glDisable(GL_TEXTURE_2D);

        // draw a line from object to ground
        glEnable(GL_LINE_SMOOTH);
        glLineWidth( 3.0 );
        g = SatSelectorInfo->SatGroupList;
        while ( g != NULL ) {
            Group = g->Group;
            if ( Group->DrawGroup ) {
                for (i=0; i<Group->nSat; i++){
                    if (Group->Sat[i].DrawSatToGroundLine) {
                        tsince = (JD - Group->Sat[i].TLE.JD)*1440.0;
                        LgmSgp_SGP4_Init( s, &Group->Sat[i].TLE );
                        glBegin( GL_LINES );
                            LgmSgp_SGP4( tsince, s );
                            Ugei.x = s->X/Re; Ugei.y = s->Y/Re; Ugei.z = s->Z/Re;
                            Lgm_Convert_Coords( &Ugei, &Ugsm, SatsConvertFlag, c );
                            glColor4f( Group->Sat[i].ssglRed, Group->Sat[i].ssglGrn, Group->Sat[i].ssglBlu, Group->Sat[i].ssglAlf );
                            glVertex3f( Ugsm.x, Ugsm.y, Ugsm.z );
                            Lgm_NormalizeVector( &Ugsm );
                            Lgm_ScaleVector( &Ugsm, 1.00 );
                            glVertex3f( Ugsm.x, Ugsm.y, Ugsm.z );
                        glEnd();
                    }
                }
            }
            g = g->Next;
        }


        // draw lines from sat to ground due to iridium flares
        glEnable(GL_LINE_SMOOTH);
        glLineWidth( 3.0 );
double th,ph,r;
Lgm_Vector u, uu;
        th =  35.888;
        ph = -106.306;
        r  = 0.000;
        Lgm_GEOD_to_WGS84( th, ph, r, &u );
        //printf("u= %g %g %g\n", u.x, u.y, u.z );
        //Radius = Lgm_Magnitude( &u );

u.x = r*sin(th)*cos(ph); u.y = r*sin(th)*sin(ph); u.z = r*cos(th);
Lgm_Convert_Coords( &u, &uu, GEO_TO_GEI2000, c );

        // convert sun from gei->obs
        EarthToSun = c->Sun; Lgm_ScaleVector( &EarthToSun, c->earth_sun_dist );
        Lgm_Convert_Coords( &EarthToSun, &EarthToSun_obs, SatsConvertFlag, c );

        glBegin( GL_LINES );
        g = SatSelectorInfo->SatGroupList;
        while ( g != NULL ) {
            Group = g->Group;

            for (i=0; i<Group->nSat; i++){

                if ( strstr( Group->Sat[i].TLE.Name, "IRIDIUM" ) ) {
                    if ( ShowIridiumSatToGround || ShowIridiumSatToSun ) {
                        IridiumFlare( JD, &Group->Sat[i].TLE, &EarthToSun, &Flag1, &Flag2, &Flag3, &g1, &g2, &g3, &P );
                        Lgm_Convert_Coords( &P, &Pobs, SatsConvertFlag, c ); // convert S/C pos from GEI->Obs

                        if ( ShowIridiumSatToGround ) {
                            if (Flag1){
                                glColor4f( 1.0, 0.0, 0.0, 1.0);
                                glVertex3f( Pobs.x, Pobs.y, Pobs.z );
                                Lgm_Convert_Coords( &g1, &Uobs, SatsConvertFlag, c );
                                printf("g1 diff: %g\n", Re*Lgm_VecDiffMag( &uu, &g1 ));
                                glVertex3f( Uobs.x, Uobs.y, Uobs.z );
                            }

                            if (Flag2){
                                glColor4f( 0.0, 1.0, 0.0, 1.0);
                                glVertex3f( Pobs.x, Pobs.y, Pobs.z );
                                Lgm_Convert_Coords( &g2, &Uobs, SatsConvertFlag, c );
                                glVertex3f( Uobs.x, Uobs.y, Uobs.z );
                                printf("g2 diff: %g\n", Re*Lgm_VecDiffMag( &uu, &g2 ));
                            }

                            if (Flag3){
                                glColor4f( 0.0, 0.0, 1.0, 1.0);
                                glVertex3f( Pobs.x, Pobs.y, Pobs.z );
                                Lgm_Convert_Coords( &g3, &Uobs, SatsConvertFlag, c );
                                glVertex3f( Uobs.x, Uobs.y, Uobs.z );
                                printf("g3 diff: %g\n", Re*Lgm_VecDiffMag( &uu, &g3 ));
                            }
                        }
                    }

                    // draw sun to sat line?
                    if ( ShowIridiumSatToSun && (Flag1 || Flag2 || Flag3) ) {
                        glColor4f( 1.0, 1.0, 0.0, 0.1);
                        glVertex3f( Pobs.x, Pobs.y, Pobs.z );
                        glVertex3f( EarthToSun_obs.x, EarthToSun_obs.y, EarthToSun_obs.z );
                    }
                }
            }
            g = g->Next;
        }
        glEnd();




        glDisable(GL_BLEND);
        glEnable(GL_LIGHTING);
        glDepthMask( GL_TRUE );

    glEndList( );

    free(s);
    Lgm_free_ctrans( c ); // free the CTrans structure

}

void CreateThemisFovs() {

    int     i, j, k;

    /*
     *  This section of code adds the Themis FOVs as overlays.
            20 Goose Bay GBAY 53.316 N 299.540 E 61.233 N 23.114E 3:36 03 GBO-14 GMAG-6 (10532/5009) Feb-06
            18 Kuujjuaq KUUJ 58.155 N 291.468 E 67.364 N 13.143E 4:12 13 GBO-13 GMAG-8 (10547/5011) Nov-07
            19 Chibougam au CHBG 49.814 N 285.581 E 60.048 N 3.249E 4:44 16 GBO-17 GMAG-9 (10546/5013) Sep-06
            16 Sanikiluaq SNKQ 56.536 N 280.769 E 66.895 N 3.466W 5:08 09 GBO-22 NRCan w/ GPS-9 Oct-06
            17 Kapuskasin g KAPU 49.392 N 277.680 E 60.183 N 8.605W 5:29 21 GBO-15 GMAG-7 (10545/5012) May- 06
            10 Rankin Inlet RANK 62.828 N 267.887 E 72.748 N 25.138W 6:25 12 GBO-09 CGSM w/ GPS-4 (10528) Sep-05
            13 Gillam GILL 56.354 N 265.344 E 66.502 N 28.043W 6:34 19 GBO-19 CGSM w/ GPS-7 (10516) May- 06
            15 Pinawa (LdB) PINA 50.163 N 263.934 E 60.375 N 29.294W 6:39 18 GBO-16 CGSM w/ GPS-8 May- 06
            14 The Pas TPAS 53.994 N 259.059 E 63.532 N 37.044W 7:05 08 GBO-06 GMAG-1 (10505/4001) May- 05
            11 Fort Smith FSMI 59.984 N 248.158 E 67.551 N 54.383W 8:08 10 GBO-10 CGSM w/ GPS-3 (10527) Jul-05
            12 Athabasca ATHA 54.714 N 246.686 E 62.128 N 54.096W 8:08 02 GBO-02 NRCan w/ GPS-0 Aug-04
            7 / Ekati EKAT 64.717 N 250.667 E 72.474 N 53.555W 8:11 04 GBO-04 GMAG-3 (10503/4003) Dec-04
            9 Prince George PGEO 53.815 N 237.172 E 59.218 N 65.096W 8:53 15 GBO-03 GMAG-2 (10501/4002) Sep-04
            8 Fort Simpson FSIM 61.762 N 238.779 E 67.407 N 67.180W 8:58 05 GBO-21 CGSM w/ GPS-6 (10539) Nov-06
            6 White Horse WHIT 61.010 N 224.777 E 63.690 N 81.709W 10:02 07 GBO-07 GMAG-4 (10533/4015) Jul-05
            5 Inuvik INUV 68.413 N 226.230 E 71.246 N 86.064W 10:19 17 GBO-08 GMAG-11 (10550/5017) Jun-05
            1 Gakona GAKO 62.407 N 214.842 E 63.051 N 91.750W 10:49 20 GBO-18 GI w/ GPS-10 Aug-06
            2 Fort Yukon FYKN 66.560 N 214.786 E 67.218 N 94.757W 11:02 14 GBO-12 GI w/ GPS-5 (10529) Oct-05
            3 Mcgrath MCGR 62.953 N 204.404 E 61.679 N 100.823 W 11:33 11 GBO-11 GMAG-5 (10525/4016) Aug-05
            4 Kiana KIAN 66.971 199.562 65.071 107.234 12:04 22 GBO-20 GMAG-10 Sep-06

            Rabbit Lake 53.1416 252.2326
            Lucky Lake  50.9833 252.8667
    */

    Lgm_Vector v, Z, X, Y, Pole;
    double  GeodLat, GeodLon;
    double  Ageo_to_asi[3][3];
    double  Aasi_to_geo[3][3];

    int     N_THEMIS_ASI = 23;

    double  THEMIS_ASI_LAT[] = { 53.316, 58.155, 49.814, 56.536, 49.392, 
                                 62.828, 56.354, 50.163, 53.994, 59.984, 
                                 54.714, 64.717, 53.815, 61.762, 61.010, 
                                 68.413, 62.407, 66.560, 62.953, 66.971,  58.22, 50.9833, 48.4284 };

    double  THEMIS_ASI_LON[] = { 299.540, 291.468, 285.581, 280.769, 277.680, 
                                 267.887, 265.344, 263.934, 259.059, 248.158, 
                                 246.686, 250.667, 237.172, 238.779, 224.777, 
                                 226.230, 214.842, 214.786, 204.404, 199.562, 256.33, 252.8667, 236.6344 };

    int     TREX_STATION[]   = { 0, 0, 0, 0, 0, 0, 1, 1, 0, 1, 1, 0, 0, 0, 0, 0, 0, 0, 0, 0, 1, 1, 0 };

    
    double      tUT;
    long int    tDate;
    int         tYear, tMonth, tDay;
    Lgm_CTrans  *c = Lgm_init_ctrans( 0 );
    
    ThemisFovsDL = glGenLists( 1 );
    glNewList( ThemisFovsDL, GL_COMPILE );
    glDepthMask( GL_FALSE );
    glDisable(GL_LIGHTING);
    glEnable(GL_LINE_SMOOTH);
    glEnable(GL_BLEND);
    glBlendFunc(GL_SRC_ALPHA, GL_ONE_MINUS_SRC_ALPHA);;

    Lgm_jd_to_ymdh( CurrentJD, &tDate, &tYear, &tMonth, &tDay, &tUT );
    Lgm_Set_Coord_Transforms( tDate, tUT, c );

    /*
     *  Geo position of the ASI
     */
    for ( k=0; k<N_THEMIS_ASI; k++ ){
        GeodLat = THEMIS_ASI_LAT[k];
        GeodLon = THEMIS_ASI_LON[k];
        //GeodLat =  61.762;
        //GeodLon = 238.779;
        Lgm_GEOD_to_WGS84( GeodLat, GeodLon, 0.0, &v );
        Lgm_ForceMagnitude( &v, WGS84_A ); //km Lgm_GEOD_to_WGS84() appears to use WGS84_A to reprort units of Re.


        /*
         *  Create a local coord system.
         *    Z - zenith pointing
         *    Y - perp to both Z and rotation axis in east direction
         *    X - completes (points northward)
         */
        Z.x = v.x;
        Z.y = v.y;
        Z.z = v.z;
        Lgm_NormalizeVector( &Z );


        Pole.x = 0.0; Pole.y = 0.0; Pole.z = 1.0;
        Lgm_CrossProduct( &Z, &Pole, &Y );
        Lgm_NormalizeVector( &Y );
        
        Lgm_CrossProduct( &Y, &Z, &X );
        Lgm_NormalizeVector( &X );


        /*
         *  Setup transformation matrix between local system and GEO
         */
        Ageo_to_asi[0][0] = X.x; Ageo_to_asi[1][0] = X.y; Ageo_to_asi[2][0] = X.z;
        Ageo_to_asi[0][1] = Y.x; Ageo_to_asi[1][1] = Y.y; Ageo_to_asi[2][1] = Y.z;
        Ageo_to_asi[0][2] = Z.x; Ageo_to_asi[1][2] = Z.y; Ageo_to_asi[2][2] = Z.z;

        for ( i=0; i<3; i++ ) {
            for ( j=0; j<3; j++ ) {
                Aasi_to_geo[i][j] = Ageo_to_asi[j][i];
            }
        }

        /*
         *   Now create a circular FOV in asi coords and intersect with 110km altitude sphere.
         */
        RayType Ray;
        EllipsoidType Sphere_110;
        Lgm_Vector u_asi, u_geo, u_obs;
        double phi, theta, tmin, tmax, t;
        Sphere_110.Origin.x  = Sphere_110.Origin.y = Sphere_110.Origin.z = 0.0;
        Sphere_110.Radius_a  = WGS84_A+110.0; // km 
        Sphere_110.Radius_b  = WGS84_B+110.0; // km 
        Sphere_110.Radius2_a = Sphere_110.Radius_a*Sphere_110.Radius_a;
        Sphere_110.Radius2_b = Sphere_110.Radius_b*Sphere_110.Radius_b;
        theta = 82.5*RadPerDeg; // 85 deg. half angle (total 170 deg FOV)

        Ray.Origin.x = v.x; // km
        Ray.Origin.y = v.y; // km
        Ray.Origin.z = v.z; // km

        glLineWidth( 1.0 );
        if ( TREX_STATION[k]  ){
            glColor4f( 1.0, 0.2, 0.2, 0.7);
        } else {
            glColor4f( 0.5, 0.5, 0.5, 0.7);
        }
        glBegin( GL_LINE_STRIP );
        for ( phi=0.0; phi <=2.0*M_PI+0.09; phi += 0.1 ){

            u_asi.x = cos( phi ) * sin( theta );
            u_asi.y = sin( phi ) * sin( theta );
            u_asi.z = cos( theta );

            Lgm_MatTimesVec( Aasi_to_geo, &u_asi, &u_geo );

            Ray.Direction.x = u_geo.x;
            Ray.Direction.y = u_geo.y;
            Ray.Direction.z = u_geo.z;

                
            Lgm_EllipsoidIntersect( &Sphere_110, &Ray, &tmin, &tmax, &t );
            //printf("tmin, tmax, t = %g %g %g\n", tmin, tmax, t);


            // intersection point 
            u_geo.x = Ray.Origin.x + tmax*Ray.Direction.x;
            u_geo.y = Ray.Origin.y + tmax*Ray.Direction.y;
            u_geo.z = Ray.Origin.z + tmax*Ray.Direction.z;


            Lgm_Convert_Coords( &u_geo, &u_obs, GeoToObsConvertFlag, c );

            glVertex3f( u_obs.x/Re, u_obs.y/Re, u_obs.z/Re );

        }
        glEnd();

    }
    glDisable(GL_BLEND);
    glEnable(GL_LIGHTING);
    glDepthMask( GL_TRUE );

    glEndList( );

    Lgm_free_ctrans( c ); // free the CTrans structure 

}

void ReCreateThemisFovs( ) {
    glDeleteLists( ThemisFovsDL, 1 );
    CreateThemisFovs( );
}



void ReCreateSats( ) {
    glDeleteLists( SatsDL, 1 );
    CreateSats( );
}

void CreateSatOrbits() {

    double              tsince, tsince0, JD, dt, Height, FLL;
    double              tJD[10001], tUT[10001], period, tinc, OrbitFrac = 0.125, Theta;
    long int            tDate[10001];
    int                 tYear, tMonth, tDay, Flag;
    Lgm_Vector          Ugei[10001], UGSM[10001], Ugsm[10001], aa, bb, uu, v1[10001], v2[10001], v3[10001];
    Lgm_Vector          Wgsm, Wcoord;
    int                 i, j, jj, n, nMax;
    Lgm_CTrans          *c = Lgm_init_ctrans( 0 );
    _GroupNode          *g;
    _SpaceObjects       *Group;
    _SgpInfo            *s = (_SgpInfo *)calloc( 1, sizeof(_SgpInfo) );
    Lgm_MagModelInfo    *mInfo = Lgm_InitMagInfo();

    /*
     * All the TLEs have their own epoch times in them. And the propagator (sgp4)
     * uses the "time since (in minutes)". So for a given time of interest, we need to
     * compute the tsince needed.
     */
    JD = CurrentJD;

    Lgm_MagModelInfo_Set_MagModel( LGM_CDIP, LGM_EXTMODEL_T89, mInfo );

    SatOrbitsDL = glGenLists( 1 );
    glNewList( SatOrbitsDL, GL_COMPILE );
    glDepthMask( GL_FALSE );
    glDisable(GL_LIGHTING);
    glEnable(GL_LINE_SMOOTH);
    glLineWidth( 5.0 );
    glEnable(GL_BLEND);
    glBlendFunc(GL_SRC_ALPHA, GL_ONE_MINUS_SRC_ALPHA);;

    g = SatSelectorInfo->SatGroupList;
    while ( g != NULL ) {
        Group = g->Group;

        if ( Group->DrawGroup ) {

            /*
             *  DRAW ORBIT, ETC
             *  Orbits are drawn from a half orbit before current time to
             *  half orbit after.  (If oPeriodFrac is 100%. lengths of
             *  orbits are scaled appropriately for other values of
             *  oPeriodFrac)
             */
            for (i=0; i<Group->nSat; i++){
                if ( Group->Sat[i].Draw ) {

                    if ( (Group->Sat[i].DrawOrbit) || (Group->Sat[i].DrawGroundPathOfOrbit) || (Group->Sat[i].DrawOrbitToGroundLines) ){
                        LgmSgp_SGP4_Init( s, &Group->Sat[i].TLE );
                        tsince0 = (JD - Group->Sat[i].TLE.JD)*1440.0;
                        period = 1440.0/Group->Sat[i].TLE.MeanMotion; // orbit period in minutes
period *= Group->Sat[i].oPeriodFrac/100.0;

                        // init n to zero and start half an orbit ahead of current time.
                        n=0; dt = period/2.0;

                        // do first one to start
                        tinc = period/1000.0; // start out with very small increment
                        tsince = tsince0+dt;
                        LgmSgp_SGP4( tsince, s );
                        Ugei[n].x = s->X/Re; Ugei[n].y = s->Y/Re; Ugei[n].z = s->Z/Re;
                        tJD[n] = JD + dt/1440.0;
                        Lgm_jd_to_ymdh( tJD[n], &tDate[n], &tYear, &tMonth, &tDay, &tUT[n] );
                        Lgm_Set_Coord_Transforms( tDate[n], tUT[n], c );
                        Lgm_Convert_Coords( &Ugei[n], &Ugsm[n], SatsConvertFlag, c ); // Unfortunately, Ugsm looks like it isnt always GSM!
                        Lgm_Convert_Coords( &Ugei[n], &UGSM[n], GEI2000_TO_GSM, c );  // Save a copy of GMS that is really GSM...
                        aa = Ugsm[n]; Lgm_NormalizeVector( &aa );
                        n++; dt -= tinc;

                        while ( (dt >= -period/2.0) && (n<10000) ) {
                            tsince = tsince0+dt;
                            LgmSgp_SGP4( tsince, s );
                            Ugei[n].x = s->X/Re; Ugei[n].y = s->Y/Re; Ugei[n].z = s->Z/Re;
                            tJD[n] = JD + dt/1440.0;
                            Lgm_jd_to_ymdh( tJD[n], &tDate[n], &tYear, &tMonth, &tDay, &tUT[n] );
                            Lgm_Set_Coord_Transforms( tDate[n], tUT[n], c );
                            Lgm_Convert_Coords( &Ugei[n], &Ugsm[n], SatsConvertFlag, c );
                            Lgm_Convert_Coords( &Ugei[n], &UGSM[n], GEI2000_TO_GSM, c );


                            bb = Ugsm[n]; Lgm_NormalizeVector( &bb );
//Lgm_VecSub( &cc, &bb, &aa );
                            Theta = DegPerRad * acos( fabs(Lgm_DotProduct( &aa, &bb )) );
                            if (Theta > 1.0) tinc *= 0.61803398875;
                            if (Theta < 0.5) tinc *= 1.61803398875;
//                            DS = Lgm_Magnitude( &cc );
//                            if (DS > 1.0)  tinc *= 0.61803398875;
//                            if (DS < 0.5) tinc *= 1.61803398875;


                            n++; dt -= tinc;
                            aa = bb;
                        }
//printf("n = %d\n", n);


                        // ORBIT
                        if ( Group->Sat[i].DrawOrbit ) {
glLineWidth( 5.0 );
                            glColor4f( Group->Sat[i].oRed, Group->Sat[i].oGrn, Group->Sat[i].oBlu, Group->Sat[i].oAlf );
glColor4f( 0.6, 0.6, 0.6, 0.7);
//glColor4f( 0.0, 0.0, 0.0, 0.8 );
                            glBegin( GL_LINE_STRIP );
                                for (j=0; j<n; j++) glVertex3f( Ugsm[j].x, Ugsm[j].y, Ugsm[j].z );
                            glEnd();
                        }
                        // GROUND PATH
                        if ( Group->Sat[i].DrawGroundPathOfOrbit ) {
                            glColor4f( Group->Sat[i].ogpRed, Group->Sat[i].ogpGrn, Group->Sat[i].ogpBlu, Group->Sat[i].ogpAlf );
glColor4f( 0.6, 0.6, 0.6, 0.7);
                            glBegin( GL_LINE_STRIP );
                            for (j=0; j<n; j++) {
                                uu = Ugsm[j];
                                Lgm_ForceMagnitude( &uu, 1.01 );
                                glVertex3f( uu.x, uu.y, uu.z );
                            }
                            glEnd();
                        }
                        // LINES BETWEEN ORBIT AND GROUND PATH
                        if ( Group->Sat[i].DrawOrbitToGroundLines ) {
                            nMax = 25;
                            //glColor4f( Group->Sat[i].oglRed, Group->Sat[i].oglGrn, Group->Sat[i].oglBlu, Group->Sat[i].oglAlf*(double)n/(double)nMax );
                            glColor4f( Group->Sat[i].oglRed, Group->Sat[i].oglGrn, Group->Sat[i].oglBlu, Group->Sat[i].oglAlf );
glLineWidth( 1.0 );
glColor4f( 0.0, 1.0, 1.0, 0.3);
                            glBegin( GL_LINES );
                                for (j=0; j<n; j += 1) {
                                    uu = Ugsm[j];
                                    Lgm_ForceMagnitude( &uu, 1.01 );
                                    glVertex3f( Ugsm[j].x, Ugsm[j].y, Ugsm[j].z );
                                    glVertex3f( uu.x, uu.y, uu.z );
                                }
                            glEnd();
                        }

                        // ORBIT FIELD LINES
                        if ( Group->Sat[i].DrawOrbitFieldLines || Group->Sat[i].DrawOrbitFLFootpoints ) {

                            nMax = 25;
                            //glColor4f( Group->Sat[i].oglRed, Group->Sat[i].oglGrn, Group->Sat[i].oglBlu, Group->Sat[i].oglAlf*(double)n/(double)nMax );
glLineWidth( 2.0 );
                            glColor4f( Group->Sat[i].oglRed, Group->Sat[i].oglGrn, Group->Sat[i].oglBlu, Group->Sat[i].oglAlf );

                            for (j=0; j<n; j += 1) {
                                Height = 120.0;
                                Lgm_Set_Coord_Transforms( tDate[j], tUT[j], mInfo->c );
                                
                                Flag = Lgm_Trace( &UGSM[j], &v1[j], &v2[j], &v3[j], Height, 1e-7, 1e-7, mInfo );
                                FLL = mInfo->Stotal;
                                printf("FLL = %g\n", FLL);

                                if ( FLL > 0.0 ){
                                    Lgm_TraceLine3( &v1[j], FLL, 100, 1.0, 1e-7, 0, mInfo );

                                    if ( Group->Sat[i].DrawOrbitFieldLines ) {
                                        glBegin( GL_LINE_STRIP );
                                            for (jj=0; jj<mInfo->nPnts; jj++) {
                                                Wgsm.x = mInfo->Px[jj]; Wgsm.y = mInfo->Py[jj]; Wgsm.z = mInfo->Pz[jj];
                                                Lgm_Convert_Coords( &Wgsm, &Wcoord, AtmosConvertFlag, mInfo->c );
                                                glVertex3f( Wcoord.x, Wcoord.y, Wcoord.z );
                                            }
                                        glEnd();
                                    }
                                }
                            }

                            if ( Group->Sat[i].DrawOrbitFLFootpoints ) {
glLineWidth( 4.0 );
glColor4f( 0.6, 0.6, 0.6, 0.7);
                                glBegin( GL_LINE_STRIP );
                                    for (j=0; j<n; j++) {
                                        uu = v2[j];
                                        //Lgm_ForceMagnitude( &uu, 1.001 );
                                        //glColor4f( Group->Sat[i].ogpRed, Group->Sat[i].ogpGrn, Group->Sat[i].ogpBlu, Group->Sat[i].ogpAlf*(1.0-(double)j/(double)nMax) );
                                        //glColor4f( Group->Sat[i].ogpRed, Group->Sat[i].ogpGrn, Group->Sat[i].ogpBlu, 1.0 );
                                        Lgm_Set_Coord_Transforms( tDate[j], tUT[j], mInfo->c );
                                        Lgm_Convert_Coords( &uu, &Wcoord, AtmosConvertFlag, mInfo->c );
                                        glVertex3f( Wcoord.x, Wcoord.y, Wcoord.z );
                                    }
                                glEnd();
                                glBegin( GL_LINE_STRIP );
                                    for (j=0; j<n; j++) {
                                        uu = v1[j];
                                        //Lgm_ForceMagnitude( &uu, 1.001 );
                                        //glColor4f( Group->Sat[i].ogpRed, Group->Sat[i].ogpGrn, Group->Sat[i].ogpBlu, 1.0 );
                                        Lgm_Set_Coord_Transforms( tDate[j], tUT[j], mInfo->c );
                                        Lgm_Convert_Coords( &uu, &Wcoord, AtmosConvertFlag, mInfo->c );
                                        glVertex3f( Wcoord.x, Wcoord.y, Wcoord.z );
                                    }
                                glEnd();
                            }
                            
                        }

                    }
                }
            }


            /*
             *  DRAW STREAKS, ETC
             */
            Group = g->Group;
            for (i=0; i<Group->nSat; i++){
                if ( Group->Sat[i].Draw ) {

                    if ( (Group->Sat[i].DrawStreak) || (Group->Sat[i].DrawGroundPathOfStreak) || (Group->Sat[i].DrawStreakToGroundLines) ){
                        LgmSgp_SGP4_Init( s, &Group->Sat[i].TLE );
                        tsince0 = (JD - Group->Sat[i].TLE.JD)*1440.0;
                        period = 1440.0/Group->Sat[i].TLE.MeanMotion; // orbit period in minutes

period *= Group->Sat[i].sPeriodFrac/100.0;

                        // init n to zero and start at current time
                        n=0; dt = 0.0;

                        // do first one to start
                        tinc = period/1000.0; // start out with very small increment
                        tsince = tsince0+dt;
                        LgmSgp_SGP4( tsince, s );
                        Ugei[n].x = s->X/Re; Ugei[n].y = s->Y/Re; Ugei[n].z = s->Z/Re;
                        tJD[n] = JD + dt/1440.0;
                        Lgm_jd_to_ymdh( tJD[n], &tDate[n], &tYear, &tMonth, &tDay, &tUT[n] );
                        Lgm_Set_Coord_Transforms( tDate[n], tUT[n], c );
                        Lgm_Convert_Coords( &Ugei[n], &Ugsm[n], SatsConvertFlag, c );
                        Lgm_Convert_Coords( &Ugei[n], &UGSM[n], GEI2000_TO_GSM, c );
                        aa = Ugsm[n]; Lgm_NormalizeVector( &aa );
                        n++; dt -= tinc;

                        // go until we've gone backwards OrbitFrac of an orbit
                        while ( (dt >= -period/2.0) && (n<10000) ) {
                            tsince = tsince0+dt;
                            LgmSgp_SGP4( tsince, s );
                            Ugei[n].x = s->X/Re; Ugei[n].y = s->Y/Re; Ugei[n].z = s->Z/Re;
                            tJD[n] = JD + dt/1440.0;
                            Lgm_jd_to_ymdh( tJD[n], &tDate[n], &tYear, &tMonth, &tDay, &tUT[n] );
                            Lgm_Set_Coord_Transforms( tDate[n], tUT[n], c );
                            Lgm_Convert_Coords( &Ugei[n], &Ugsm[n], SatsConvertFlag, c );
                            Lgm_Convert_Coords( &Ugei[n], &UGSM[n], GEI2000_TO_GSM, c );


                            bb = Ugsm[n]; Lgm_NormalizeVector( &bb );
                            Theta = DegPerRad * acos( fabs(Lgm_DotProduct( &aa, &bb )) );
                            if (Theta > 1.0) tinc *= 0.61803398875;
                            if (Theta < 0.5) tinc *= 1.61803398875;


                            n++; dt -= tinc;
                            aa = bb;
                        }

                        nMax = n;
                        //printf("nMax = %d\n", nMax);


                        // STREAK
                        if ( Group->Sat[i].DrawStreak ) {
                            glBegin( GL_LINE_STRIP );
                                for (j=0; j<n; j++) {
                                    glColor4f( Group->Sat[i].sRed, Group->Sat[i].sGrn, Group->Sat[i].sBlu, Group->Sat[i].sAlf*(1.0-(double)j/(double)nMax) );
                                    glVertex3f( Ugsm[j].x, Ugsm[j].y, Ugsm[j].z );
                                }
                            glEnd();
                        }
                        // STREAK GROUND PATH
                        if ( Group->Sat[i].DrawGroundPathOfStreak ) {
                            glBegin( GL_LINE_STRIP );
                                for (j=0; j<n; j++) {
                                    uu = Ugsm[j];
                                    Lgm_ForceMagnitude( &uu, 1.001 );
                                    glColor4f( Group->Sat[i].sgpRed, Group->Sat[i].sgpGrn, Group->Sat[i].sgpBlu, Group->Sat[i].sgpAlf*(1.0-(double)j/(double)nMax) );
                                    glVertex3f( uu.x, uu.y, uu.z );
                                }
                            glEnd();
                        }
                        // LINES BETWEEN STREAK AND GROUND PATH
                        if ( Group->Sat[i].DrawStreakToGroundLines ) {
                            glBegin( GL_LINES );
                                for (j=0; j<n; j++) {
                                    uu = Ugsm[j];
                                    Lgm_ForceMagnitude( &uu, 1.001 );
                                    glColor4f( Group->Sat[i].sglRed, Group->Sat[i].sglGrn, Group->Sat[i].sglBlu, Group->Sat[i].sglAlf*(1.0-(double)j/(double)nMax) );
                                    glVertex3f( Ugsm[j].x, Ugsm[j].y, Ugsm[j].z );
                                    glVertex3f( uu.x, uu.y, uu.z );
                                }
                            glEnd();
                        }

                        // STREAK FIELD LINES
                        if ( Group->Sat[i].DrawStreakFieldLines || Group->Sat[i].DrawStreakFLFootpoints ) {

                            //nMax = 25;
                            //glColor4f( Group->Sat[i].oglRed, Group->Sat[i].oglGrn, Group->Sat[i].oglBlu, Group->Sat[i].oglAlf*(double)n/(double)nMax );
                            //glColor4f( Group->Sat[i].sglRed, Group->Sat[i].sglGrn, Group->Sat[i].sglBlu, Group->Sat[i].sglAlf );
                            glColor4f( Group->Sat[i].sglRed, Group->Sat[i].sglGrn, Group->Sat[i].sglBlu, Group->Sat[i].sglAlf );

                            for (j=0; j<n; j += 1) {
                                Height = 120.0;
                                Lgm_Set_Coord_Transforms( tDate[j], tUT[j], mInfo->c );
                                Flag = Lgm_Trace( &UGSM[j], &v1[j], &v2[j], &v3[j], Height, 1e-7, 1e-7, mInfo );
                                FLL = mInfo->Stotal;
                                printf("FLL = %g\n", FLL);

                                if ( FLL > 0.0 ){
                                    Lgm_TraceLine3( &v1[j], FLL, 100, 1.0, 1e-7, 0, mInfo );

                                    if ( Group->Sat[i].DrawStreakFieldLines ) {
                                        glLineWidth( 2.0 );
                                        glColor4f( Group->Sat[i].sglRed, Group->Sat[i].sglGrn, Group->Sat[i].sglBlu, Group->Sat[i].sglAlf*(1.0-(double)j/(double)nMax) );
                                        glBegin( GL_LINE_STRIP );
                                            for (jj=0; jj<mInfo->nPnts; jj++) {

                                                //glVertex3f( mInfo->Px[jj], mInfo->Py[jj], mInfo->Pz[jj] );
                                                Wgsm.x = mInfo->Px[jj]; Wgsm.y = mInfo->Py[jj]; Wgsm.z = mInfo->Pz[jj];
                                                Lgm_Convert_Coords( &Wgsm, &Wcoord, AtmosConvertFlag, mInfo->c );
                                                glVertex3f( Wcoord.x, Wcoord.y, Wcoord.z );
                                            }
                                        glEnd();
                                    }
                                }
                            }

                            if ( Group->Sat[i].DrawStreakFLFootpoints ) {
                                glLineWidth( 4.0 );
                                glBegin( GL_LINE_STRIP );
                                    for (j=0; j<n; j++) {
                                        uu = v2[j];
                                        //Lgm_ForceMagnitude( &uu, 1.001 );
                                        glColor4f( Group->Sat[i].sgpRed, Group->Sat[i].sgpGrn, Group->Sat[i].sgpBlu, Group->Sat[i].sgpAlf*(1.0-(double)j/(double)nMax) );
                                        Lgm_Set_Coord_Transforms( tDate[j], tUT[j], mInfo->c );
                                        Lgm_Convert_Coords( &uu, &Wcoord, AtmosConvertFlag, mInfo->c );
                                        glVertex3f( Wcoord.x, Wcoord.y, Wcoord.z );
                                    }
                                glEnd();
                                glLineWidth( 4.0 );
                                glBegin( GL_LINE_STRIP );
                                    for (j=0; j<n; j++) {
                                        uu = v1[j];
                                        //Lgm_ForceMagnitude( &uu, 1.001 );
                                        glColor4f( Group->Sat[i].sgpRed, Group->Sat[i].sgpGrn, Group->Sat[i].sgpBlu, Group->Sat[i].sgpAlf*(1.0-(double)j/(double)nMax) );
                                        Lgm_Set_Coord_Transforms( tDate[j], tUT[j], mInfo->c );
                                        Lgm_Convert_Coords( &uu, &Wcoord, AtmosConvertFlag, mInfo->c );
                                        glVertex3f( Wcoord.x, Wcoord.y, Wcoord.z );
                                    }
                                glEnd();
                            }
                            
                        }

                    }
                }
            }

        }


        g = g->Next;
    }



    glDisable(GL_BLEND);
    glEnable(GL_LIGHTING);
    glDepthMask( GL_TRUE );

    glEndList( );

    free(s);
    Lgm_free_ctrans( c ); // free the CTrans structure 
    Lgm_FreeMagInfo( mInfo );

}

void ReCreateSatOrbits( ) {
    glDeleteLists( SatOrbitsDL, 1 );
    CreateSatOrbits( );
}






static void init_view (void) {
    float view_quat1[4];
    float view_quat2[4];
    double Alpha;

    view_scale = 1.2;


    /*
     *  Nominally,
     *      z-axis points out of screen
     *      x-axis is to the right
     *      y-axis is up.
     *
     *  Define two rotations to force;
     *      z-axis up
     *      x-axis to left
     *      y-axis out of screen
     */

    // rotate by 180deg. around z-axis
    Alpha = M_PI;
    view_quat1[0] = sin( 0.5 * Alpha )*0.0;
    view_quat1[1] = sin( 0.5 * Alpha )*0.0;
    view_quat1[2] = sin( 0.5 * Alpha )*1.0;
    view_quat1[3] = cos( 0.5 * Alpha );

    // rotate by 270deg. around x-axis
    Alpha = 270.0*M_PI/180.0;
    view_quat2[0] = sin( 0.5 * Alpha )*1.0;
    view_quat2[1] = sin( 0.5 * Alpha )*0.0;
    view_quat2[2] = sin( 0.5 * Alpha )*0.0;
    view_quat2[3] = cos( 0.5 * Alpha );

    // merge the rots into a single quaternion
    add_quats( view_quat1, view_quat2, view_quat );

}



/*
   Create a sphere centered at c, with radius r, and precision n
   Draw a point for zero radius spheres
*/
void CreateSphere( double r, int n) {

    int          i, j;
    double       theta1, theta2, Phi;
    Lgm_Vector   e, p;

    if (r < 0) r = -r;
    if (n < 0) n = -n;
    if ( (n < 4) || (r <= 0) ) {
        glBegin( GL_POINTS );
        glVertex3f( 0.0, 0.0, 0.0 );
        glEnd( );
        return;
    }

    for (j=0;j<n/2;j++) {
        // range in latitude from -PI/2 -> PI/2
        theta1 = j * 2.0*M_PI / n - 0.5*M_PI;
        theta2 = (j + 1) * 2.0*M_PI / n - 0.5*M_PI;

        glBegin(GL_QUAD_STRIP);
        for (i=0;i<=n;i++) {
            Phi = i * 2.0*M_PI / n;

            e.x = cos(theta2) * cos(Phi);
            e.y = cos(theta2) * sin(Phi);
            e.z = sin(theta2);
            p.x = r * e.x;
            p.y = r * e.y;
            p.z = r * e.z;

            glNormal3f(e.x,e.y,e.z);
            glTexCoord2f(i/(double)n,2*(j+1)/(double)n);
            glVertex3f(p.x,p.y,p.z);

            e.x = cos(theta1) * cos(Phi);
            e.y = cos(theta1) * sin(Phi);
            e.z = sin(theta1);
            p.x = r * e.x;
            p.y = r * e.y;
            p.z = r * e.z;

            glNormal3f(e.x,e.y,e.z);
            glTexCoord2f(i/(double)n,2*j/(double)n);
            glVertex3f(p.x,p.y,p.z);
        }
        glEnd();
    }
}


/*
   Create an ellipsoid centered at c, with equatorial radius ra, polar radius rb, and precision n
   Draw a point for zero radius spheres
*/
void CreateEllipsoid( double ra, double rb, int n) {

    int          i, j;
    double       ct1, ct2, st1, st2, cp, sp;
    double       r, theta1, theta2, Phi, g, h;
    Lgm_Vector   e, p;


    if (ra < 0.0) ra = -ra;
    if (rb < 0.0) rb = -rb;
    if (n < 0) n = -n;
    if ( (n < 4) || (ra <= 0.0) || (rb <= 0.0) ) {
        glBegin( GL_POINTS );
        glVertex3f( 0.0, 0.0, 0.0 );
        glEnd( );
        return;
    }

    g = ra*ra/(rb*rb);
    h = 1.0-g;

    for (j=0;j<n/2;j++) {
        // range in latitude from -PI/2 -> PI/2
        theta1 = j * 2.0*M_PI / n - 0.5*M_PI;
        theta2 = (j + 1) * 2.0*M_PI / n - 0.5*M_PI;
        ct1 = cos(theta1); st1 = sin(theta1);
        ct2 = cos(theta2); st2 = sin(theta2);

        glBegin(GL_QUAD_STRIP);
        for (i=0;i<=n;i++) {
            Phi = i * 2.0*M_PI / n;
            cp = cos(Phi); sp = sin(Phi);

            e.x = ct2*cp;
            e.y = ct2*sp;
            e.z = st2;
            r = ra/sqrt( ct2*ct2*h + g );
            p.x = r * e.x;
            p.y = r * e.y;
            p.z = r * e.z;

            glNormal3f(e.x,e.y,g*e.z);
            glTexCoord2f(i/(double)n,2*(j+1)/(double)n);
            glVertex3f(p.x,p.y,p.z);

            e.x = ct1*cp;
            e.y = ct1*sp;
            e.z = st1;
            r = ra/sqrt( ct1*ct1*h + g );
            p.x = r * e.x;
            p.y = r * e.y;
            p.z = r * e.z;

            glNormal3f(e.x,e.y,g*e.z);
            glTexCoord2f(i/(double)n,2*j/(double)n);
            glVertex3f(p.x,p.y,p.z);
        }
        glEnd();
    }
}

/*
   Create an ellipsoid centered at c, with equatorial radius ra, polar radius rb, and precision n
   Draw a point for zero radius spheres
*/
void CreateCutEllipsoid( double ra, double rb, int n) {

    int          i, j;
    double       ct1, ct2, st1, st2, cp, sp, Phi0, Phi1, dPhi, fPhi;
    double       r, theta1, theta2, Phi, g, h;
    Lgm_Vector   e, p;

    Phi0 =  90.0*RadPerDeg;
    Phi1 = 360.0*RadPerDeg;
    dPhi = Phi1-Phi0;


    if (ra < 0.0) ra = -ra;
    if (rb < 0.0) rb = -rb;
    if (n < 0) n = -n;
    if ( (n < 4) || (ra <= 0.0) || (rb <= 0.0) ) {
        glBegin( GL_POINTS );
        glVertex3f( 0.0, 0.0, 0.0 );
        glEnd( );
        return;
    }

    g = ra*ra/(rb*rb);
    h = 1.0-g;

    for (j=0;j<n/2;j++) {
        // range in latitude from -PI/2 -> PI/2
        theta1 = j * 2.0*M_PI / n - 0.5*M_PI;
        theta2 = (j + 1) * 2.0*M_PI / n - 0.5*M_PI;
        ct1 = cos(theta1); st1 = sin(theta1);
        ct2 = cos(theta2); st2 = sin(theta2);

        glBegin(GL_QUAD_STRIP);
        for (i=0;i<=n;i++) {
            // range in longitude from Phi0 to Phi1
            Phi = dPhi*i/(double)n + Phi0;
            fPhi = Phi/(2.0*M_PI);
            cp = cos(Phi); sp = sin(Phi);

            e.x = ct2*cp;
            e.y = ct2*sp;
            e.z = st2;
            r = ra/sqrt( ct2*ct2*h + g );
            p.x = r * e.x;
            p.y = r * e.y;
            p.z = r * e.z;

            glNormal3f(e.x,e.y,g*e.z);
            glTexCoord2f( fPhi, 2*(j+1)/(double)n );
            glVertex3f(p.x,p.y,p.z);

            e.x = ct1*cp;
            e.y = ct1*sp;
            e.z = st1;
            r = ra/sqrt( ct1*ct1*h + g );
            p.x = r * e.x;
            p.y = r * e.y;
            p.z = r * e.z;

            glNormal3f(e.x,e.y,g*e.z);
            glTexCoord2f( fPhi, 2*j/(double)n );
            glVertex3f(p.x,p.y,p.z);
        }
        glEnd();
    }
}






static void realize( GtkWidget *widget, gpointer data) {



    GdkGLContext    *glcontext  = gtk_widget_get_gl_context( widget );
    GdkGLDrawable   *gldrawable = gtk_widget_get_gl_drawable( widget );






    /*
     * Load the textures in
     */
    LoadTextures();

    GLfloat ambient[]         = {0.0, 0.0, 0.0, 1.0};
    GLfloat diffuse[]         = {1.0, 1.0, 1.0, 1.0};
    //GLfloat position[]        = {0.0, 3.0, 3.0, 0.0};
    GLfloat lmodel_ambient[]  = {0.2, 0.2, 0.2, 1.0};
    GLfloat local_view[]      = {0.0};

    /*
     * OpenGL BEGIN
     */
    if (!gdk_gl_drawable_gl_begin (gldrawable, glcontext)) return;

    glClearColor( 0.0, 0.0, 0.0, 0.0 );
//glClearColor( 0.8, 0.8, 0.8, 0.8 );




    glClearDepth( 1.0 );

    glLightfv( GL_LIGHT0, GL_AMBIENT, ambient);
    glLightfv( GL_LIGHT0, GL_DIFFUSE, diffuse);
    //glLightfv( GL_LIGHT0, GL_POSITION, position);
    glLightfv( GL_LIGHT0, GL_POSITION, LightPosition);
    glLightModelfv( GL_LIGHT_MODEL_AMBIENT, lmodel_ambient);
    glLightModelfv( GL_LIGHT_MODEL_LOCAL_VIEWER, local_view);

    glFrontFace( GL_CW );
    glEnable( GL_LIGHTING );
    glEnable( GL_LIGHT0 );
    glEnable( GL_AUTO_NORMAL );
    glEnable( GL_NORMALIZE );
    glEnable( GL_DEPTH_TEST );
    glEnable( GL_LINE_SMOOTH );
    glHint( GL_LINE_SMOOTH_HINT, GL_NICEST );
    glDepthFunc( GL_LESS );
    glShadeModel( GL_SMOOTH );


// these are time dep.
    // Create 3D GSM axes
    CreateGSMAxes( );
//    CreateZPSAxes( );


    // Create Earth + dipole field, etc..
    CreateEarth( );

    // Create Earth + dipole field, etc..
    CreateThemisFovs( );

    // Create Earth + dipole field, etc..
    CreateMoon( );

    // Create a DL for stars.
    LoadStars( );

    // Load sats
//    LoadTLEs( );
    CreateSats();
    CreateSatOrbits();
    CreateLogo();




// these are SC specific
// Need to process new mag data files
// for this to update properly...
//    TraceFieldLines( );

    // Create sphere to represent Spacecraft Position
    CreateSCPos( );

    // Create FL tubes
    GenerateFieldLineLists( ObjInfo );

    // Create Drift Shell surfaces
    GenerateDriftShellLists( ObjInfo );


    // Misc Field Lines
//GenerateMiscFieldLineLists( ObjInfo );



    // Create Full screen quad (only for use with depth peeling)
    //MakeFullScreenQuad();

    init_view( );
    gdk_gl_drawable_gl_end( gldrawable );
    /*
     *  OpenGL END
     */

  return;
}




static gboolean configure_event( GtkWidget *widget, GdkEventConfigure *event, gpointer data) {

    GdkGLContext  *glcontext = gtk_widget_get_gl_context (widget);
    GdkGLDrawable *gldrawable = gtk_widget_get_gl_drawable (widget);

    double w = widget->allocation.width;
    double h = widget->allocation.height;
    double Aspect;
    double FieldOfView = 45.0;


   /*
    * OpenGL BEGIN
    */
    if ( !gdk_gl_drawable_gl_begin( gldrawable, glcontext ) ) return FALSE;


    glewInit();

    // initialize depth peeling stuff.
    g_imageWidth  = w;
    g_imageHeight = h;
    g_imageRat = (double)g_imageWidth/(double)g_imageHeight;
    BuildShaders2();
//    BuildShaders();
//    InitFrontPeelingRenderTargets();
//    glBindFramebufferEXT(GL_FRAMEBUFFER_EXT, 0);

    // set the projection matrix -- use a Perspective projection
    glMatrixMode( GL_PROJECTION );
    glLoadIdentity( );
    Aspect = ( w > h ) ? w/h : h/w;
    gluPerspective( FieldOfView, Aspect, 0.01, 100.0 );

    // set viewport
    glViewport (0, 0, w, h);
    //glDepthRange(0.0, 0.5);

    // reset HUD texture
    glDeleteTextures( 1, &Texture_TEMP );
    glGenTextures( 1, &Texture_TEMP );

    // reset Logo texture
    ReCreateLogo();

    // reset HUD texture
    glDeleteTextures( 1, &Texture_HiResEarthQuad );
    glGenTextures( 1, &Texture_HiResEarthQuad );

    gdk_gl_drawable_gl_end( gldrawable );
   /*
    * OpenGL END
    */

    return TRUE;

}

void DrawScene( ) {

    char        Str[256];
    int         i, ty, tm, td, tD;
    int         iii, ii, jj, nn, nph, nth;
    Lgm_Vector  Camera_geo;
    double      th, ph;
    int         qj, qi, DestroyQuad, LoadQuad;
    long int    QuadsNeeded[9];
    GLuint      QuadsNeededDL[9];
    GLuint      QuadsNeededTexId[9];

//gluLookAt( aInfo->Camera.x, aInfo->Camera.y, aInfo->Camera.z, 10.0, 0.0, 0.0, 0.0, 0.0, 1.0 );
//GLdouble eyeX, GLdouble eyeY, GLdouble eyeZ, GLdouble centerX, GLdouble centerY, GLdouble centerZ, GLdouble upX, GLdouble upY, GLdouble upZ )


    /* Render Objects */
//    glUseProgram( g_shaderMyTest );




    /*
     * These are the various coordinate axes.
     */
    glCallList( AxesDL );



//    glUseProgram( 0 );

    if ( ShowEarth ) glCallList( EarthDL );

    if ( ShowThemisFovs ) glCallList( ThemisFovsDL );


//    CreateGeoMarkers();
//    glCallList( GeoMarkersDL );




//20100305
//glUseProgram( g_shaderMyTest );
glCallList( DipoleAxisDL );
//glUseProgram( 0 );
//20100305
glCallList( SunDirectionDL );
//20100305    glCallList( EqPlaneGridDL );
//glCallList( EqPlaneDL );


/*
Lgm_Vector Ugeo, Ugsm, RotAxis9;
double Glon, Agsm_to_ins[3][3], Ains_to_gsm[3][3], RotAngle9;
double Qins_to_gsm[4], Qgsm_to_ins[4];
Glon = 0.0*M_PI/180.0;
Ugeo.x=6.6*cos(Glon); Ugeo.y=6.6*sin(Glon); Ugeo.z = 0.0;
Lgm_Convert_Coords( &Ugeo, &Ugsm, GEO_TO_GSM, mInfo->c );
ComputeZPSTransMatrix( &Ugeo, CurrentDate, CurrentUT, Agsm_to_ins, Ains_to_gsm, Qins_to_gsm, Qgsm_to_ins );
Lgm_QuatToAxisAngle( Qins_to_gsm, &RotAngle9, &RotAxis9 );

glPushMatrix();
glRotatef( RotAngle9, RotAxis9.x, RotAxis9.y, RotAxis9.z );
glRotatef( RotAngle3, RotAxis3.x, RotAxis3.y, RotAxis3.z ); // This implements coord trans from Observer coords -> GSM
//glTranslatef( Ugsm.x, Ugsm.y, Ugsm.z );
glCallList( ZPSAxesDL );
glPopMatrix();
*/


    /*
     * Show stars
CHECK COORDS!
     */
    if ( ShowStars ){
        glPushMatrix();
        glTranslatef( aInfo->Camera.x, aInfo->Camera.y, aInfo->Camera.z );
        glCallList( StarsDL );
        glCallList( SunDL );
        glPopMatrix();
    }


    glCallList( MoonDL );


    glPushMatrix();
    glRotatef( RotAngle3, RotAxis3.x, RotAxis3.y, RotAxis3.z ); // This implements coord trans from Observer coords -> GSM






if (LightingStyle == 2){
//  cgGLBindProgram(myCgVertexProgram);
//  checkForCgError("binding vertex program");
//  cgGLEnableProfile(myCgVertexProfile);
//  checkForCgError("enabling vertex profile");
//  cgGLBindProgram(myCgFragmentProgram);
//  checkForCgError("binding fragment program");
//  cgGLEnableProfile(myCgFragmentProfile);
//  checkForCgError("enabling fragment profile");
}
/*
*/

//    glUseProgram( g_shaderMyTest );
//    GLint   SurfaceColorLoc = glGetUniformLocation( g_shaderMyTest, "SurfaceColor" );
//    GLint   PLoc            = glGetUniformLocation( g_shaderMyTest, "P" );
//    GLint   ALoc            = glGetUniformLocation( g_shaderMyTest, "A" );
//    GLint   ScaleLoc        = glGetUniformLocation( g_shaderMyTest, "Scale" );
//    GLint   LightDirLoc     = glGetUniformLocation( g_shaderMyTest, "LightDir" );
//    GLint   ViewPositionLoc = glGetUniformLocation( g_shaderMyTest, "ViewPosition" );
//    GLfloat SurfaceColor[4], ViewPosition[3];
//
//ViewPosition[0] = aInfo->Camera.x;
//ViewPosition[1] = aInfo->Camera.y;
//ViewPosition[2] = aInfo->Camera.z;
//glUniform3fv( ViewPositionLoc, 1, LightPosition );
//glUniform3fv( LightDirLoc, 1, LightPosition );





glMaterialfv( GL_FRONT, GL_AMBIENT,   mat_blue_plastic.ambient);
glMaterialfv( GL_FRONT, GL_DIFFUSE,   mat_blue_plastic.diffuse);
glMaterialfv( GL_FRONT, GL_SPECULAR,  mat_blue_plastic.specular);
glMaterialf(  GL_FRONT, GL_SHININESS, mat_blue_plastic.shininess * 128.0);
glCallList( ObjInfo->MiscFieldLines );




    if ( ShowAllPitchAngles ) {
        /*
         * We want to show all of the PAs
         */

ShowFullFieldLine = 1;
        if ( ShowFullFieldLine ){
            for (i=0; i<ObjInfo->MagEphemInfo->nAlpha; i++ ) {
                glMaterialfv( GL_FRONT, GL_DIFFUSE,   gInfo->FieldLineMaterial[i].diffuse );
                glMaterialfv( GL_FRONT, GL_AMBIENT,   gInfo->FieldLineMaterial[i].ambient );
                glMaterialfv( GL_FRONT, GL_SPECULAR,  gInfo->FieldLineMaterial[i].specular );
                glMaterialf(  GL_FRONT, GL_SHININESS, gInfo->FieldLineMaterial[i].shininess*128.0 );
//SurfaceColor[0] = gInfo->FieldLineMaterial[i].diffuse[0];
//SurfaceColor[1] = gInfo->FieldLineMaterial[i].diffuse[1];
//SurfaceColor[2] = gInfo->FieldLineMaterial[i].diffuse[2];
//SurfaceColor[3] = gInfo->FieldLineMaterial[i].diffuse[3];
//glUniform4fv( SurfaceColorLoc, 1, SurfaceColor );
                glCallList( ObjInfo->DriftShellList2 + i );
            }
        } else {
            for (i=0; i<ObjInfo->MagEphemInfo->nAlpha; i++ ) {
                glMaterialfv( GL_FRONT, GL_DIFFUSE,   gInfo->FieldLineMaterial[i].diffuse );
                glMaterialfv( GL_FRONT, GL_AMBIENT,   gInfo->FieldLineMaterial[i].ambient );
                glMaterialfv( GL_FRONT, GL_SPECULAR,  gInfo->FieldLineMaterial[i].specular );
                glMaterialf(  GL_FRONT, GL_SHININESS, gInfo->FieldLineMaterial[i].shininess*128.0 );
//SurfaceColor[0] = gInfo->FieldLineMaterial[i].diffuse[0];
//SurfaceColor[1] = gInfo->FieldLineMaterial[i].diffuse[1];
//SurfaceColor[2] = gInfo->FieldLineMaterial[i].diffuse[2];
//SurfaceColor[3] = gInfo->FieldLineMaterial[i].diffuse[3];
//glUniform4fv( SurfaceColorLoc, 1, SurfaceColor );
                glCallList( ObjInfo->DriftShellList3 + i );
            }
        }

    } else {

        /*
         * We want to show a subset of Pitch Angles
         */

        for (i=0; i<ObjInfo->MagEphemInfo->nAlpha; i++ ) {
            if ( ShowPitchAngle[i] ) {
                glMaterialfv( GL_FRONT, GL_DIFFUSE,   gInfo->FieldLineMaterial[i].diffuse );
                glMaterialfv( GL_FRONT, GL_AMBIENT,   gInfo->FieldLineMaterial[i].ambient );
                glMaterialfv( GL_FRONT, GL_SPECULAR,  gInfo->FieldLineMaterial[i].specular );
                glMaterialf(  GL_FRONT, GL_SHININESS, gInfo->FieldLineMaterial[i].shininess*128.0 );
//SurfaceColor[0] = gInfo->FieldLineMaterial[i].diffuse[0];
//SurfaceColor[1] = gInfo->FieldLineMaterial[i].diffuse[1];
//SurfaceColor[2] = gInfo->FieldLineMaterial[i].diffuse[2];
//SurfaceColor[3] = gInfo->FieldLineMaterial[i].diffuse[3];
//glUniform4fv( SurfaceColorLoc, 1, SurfaceColor );
                if ( ShowFullFieldLine ){
                    glCallList( ObjInfo->DriftShellList2 + i );
                } else {
                    glCallList( ObjInfo->DriftShellList3 + i);
                }
            }
        }

    }

//    glUseProgram(0);




    /*
     * Convert Camera Position (in Observer Coords) to GEO
     */
    Lgm_Convert_Coords( &aInfo->Camera, &Camera_geo, ObsToGeoConvertFlag, mInfo->c );
//    ra = Lgm_Magnitude( &Camera_geo );                  // radius
    th = DegPerRad*acos( Camera_geo.z/aInfo->Rcam );             // co-latitude
    ph = DegPerRad*atan2( Camera_geo.y, Camera_geo.x ); // longitude


    /*
     * Only do hi-res imagery when we are close (or come up with a bettwer triggering scheme...)
     */
    if ( aInfo->Rcam < 1.4 ) {
// note: we currently arent making sure we load a whole new set each time
// we go between Full res and half res. This usually wont be a problem
// because they are numbered differently (i.e. zooming in/out at one region
// will cause quads with quite different names to be requested between the two sets.)
// Still, we should have a means to ensure there is no interference between the
// sets...

        // figure out what we need in the 3x3 grid centered on qi,qj
        if ( aInfo->Rcam > 1.2 ) {
            // Use Half-Res Quads
            nph = 40; nth = 20;
            qj = (int)(th/180.0*nth);
            qi = (int)((ph+180.0)/360.0*nph);
        } else {
            // Use Full-Res Quads
            nph = 80; nth = 40;
            qj = (int)(th/4.5);
            qi = (int)((ph+180.0)/4.5);
        }

        for ( nn=0, ii=qi-1; ii<=qi+1; ii++ ){
            iii = ii;
            if (iii<0) iii = nph-1;
            if (iii>=nph) iii = 0;
            for ( jj=qj-1; jj<=qj+1; jj++ ){
                if ( ( jj <= 0 ) || (jj >= (nth-1) ) ) QuadsNeeded[nn] = -1; // dont load the quads at the poles
                else QuadsNeeded[nn] = (long int)iii*100+jj;
                nn++;
            }
        }


        // Find all quads in Loaded that arent in Needed. These need to be destroyed.
        for ( ii=0; ii<9; ii++ ) {

            DestroyQuad = TRUE;

            for ( jj=0; jj<9; jj++ ) {
                if ( (QuadsLoaded[ii] == QuadsNeeded[jj]) || (QuadsLoaded[ii] < 0) ) {
                    DestroyQuad = FALSE;
                    break;
                }
            }
            if ( DestroyQuad ) DestroyHiResEarthQuad( &QuadsLoadedTexId[ii] );
            if (QuadsNeededDL[ii]>=0) glDeleteLists( QuadsLoadedDL[ii], 1 ); // destroy all the DLs

        }


        // Load or copy over all the qauds that are needed
        for ( ii=0; ii<9; ii++ ) {

            LoadQuad = TRUE;
            if ( QuadsNeeded[ii] < 0 ) {
                QuadsNeededDL[ii] = -1;
                QuadsNeededTexId[ii] = -1;
            } else {

                for ( jj=0; jj<9; jj++ ) {
                    if ( QuadsNeeded[ii] == QuadsLoaded[jj] ) {
//                        QuadsNeededDL[ii] = QuadsLoadedDL[jj];
                        QuadsNeededTexId[ii] = QuadsLoadedTexId[jj];
                        LoadQuad = FALSE;
                        break;
                    }
                }
                // If LoadQuad is true, then we need to load the texture. But Im thinking
                // we may need to reload all the DLs each time because they (can?) have time-dep
                // coords. So I re-coded CreateHiResEarthQuad() to take the LoadQuad flag and we
                // now call it every time.
                CreateHiResEarthQuad( LoadQuad, nph, nth, QuadsNeeded[ii], &QuadsNeededDL[ii], &QuadsNeededTexId[ii] );

            }

        }

        // finally copy over the new to the loaded
        for (ii=0; ii<9; ii++){
            QuadsLoaded[ii]      = QuadsNeeded[ii];
            QuadsLoadedDL[ii]    = QuadsNeededDL[ii];
            QuadsLoadedTexId[ii] = QuadsNeededTexId[ii];
        }


        for (ii=0; ii<9; ii++){
            if ( QuadsLoaded[ii] >= 0 ) glCallList( QuadsLoadedDL[ii] );
        }

    }





    glPopMatrix();






//glCallList( TopSideDL );
//glCallList( MeridPlane1DL );
//glCallList( MeridPlane2DL );












if (LightingStyle == 2){
//cgGLDisableProfile(myCgVertexProfile);
//checkForCgError("disabling vertex profile");
//cgGLDisableProfile(myCgFragmentProfile);
//checkForCgError("disabling fragment profile");
}





    if ( ShowAtmosphere ){

        /*
         * Compute the location of the Camera. It was originally at +Z, but its
         * been rotated by quat_view.
         */
        glEnable( GL_DEPTH_TEST );
        glEnable( GL_CULL_FACE );
        glEnable( GL_BLEND );
        glBlendFunc( GL_SRC_COLOR, GL_ONE_MINUS_SRC_COLOR );
        glPushMatrix();

            DrawSphereVertices( &aInfo->InnerSphere );

            glFrontFace(GL_CW);
            DrawSphereVertices( &aInfo->OuterSphere );
            glFrontFace(GL_CCW);

        glPopMatrix();

        glDisable( GL_BLEND );
        glDisable( GL_CULL_FACE );
//        glDisable( GL_DEPTH_TEST );

    }







// now that we have gone to a two-sided lighting model for the drift shells,
// we need to pay more attention to the face orientation. Check to see that they are really
// correct. Seems like there might be a problem with the CCW versus CW stuff....?

    glPushMatrix();
    glRotatef( RotAngle3, RotAxis3.x, RotAxis3.y, RotAxis3.z ); // This implements coord trans from Observer coords -> GSM

    //glUseProgram( g_shaderMyTest );

glFrontFace(GL_CW);
    glLightModelfv( GL_LIGHT_MODEL_TWO_SIDE, LightModelTwoSide);
    for (i=0; i<ObjInfo->MagEphemInfo->nAlpha; i++ ) {
        if ( ShowPitchAngle2[i] ) {
            glMaterialfv( GL_FRONT, GL_DIFFUSE,   gInfo->DriftShellMaterial[i].diffuse );
            glMaterialfv( GL_FRONT, GL_AMBIENT,   gInfo->DriftShellMaterial[i].ambient );
            glMaterialfv( GL_FRONT, GL_SPECULAR,  gInfo->DriftShellMaterial[i].specular );
            glMaterialf(  GL_FRONT, GL_SHININESS, gInfo->DriftShellMaterial[i].shininess*128.0 );
glMaterialfv( GL_BACK, GL_DIFFUSE,   gInfo->DriftShellMaterial[i].diffuse );
glMaterialfv( GL_BACK, GL_AMBIENT,   gInfo->DriftShellMaterial[i].ambient );
glMaterialfv( GL_BACK, GL_SPECULAR,  gInfo->DriftShellMaterial[i].specular );
glMaterialf(  GL_BACK, GL_SHININESS, gInfo->DriftShellMaterial[i].shininess*128.0 );
            if ( (int)(gInfo->DriftShellMaterial[i].diffuse[3]*128.0) < 128 ) {
                glEnable( GL_BLEND );
                glBlendFunc( GL_SRC_ALPHA, GL_ONE_MINUS_SRC_ALPHA );
            }
            glCallList( ObjInfo->DriftShellList4 + i );
            if ( (int)(gInfo->DriftShellMaterial[i+1].diffuse[3]*128.0) < 128 ) {
                glDisable( GL_BLEND );
            }
        }
    }
    glLightModelfv( GL_LIGHT_MODEL_TWO_SIDE, LightModelOneSide);
glFrontFace(GL_CCW);


//    glCallList( ScPositionDL );

    //glUseProgram( 0 );


    glPopMatrix();


    /*
     * The sat positions and orbits are recomputed in the current coord system each time
     * (this is because the orbits need different times at each point in the orbit -- i.e
     *  a simple rotation wont do it.)
     */
    glCallList( SatsDL );
    glCallList( SatOrbitsDL );
    DrawSatLabels();


    int w = g_imageWidth;
    int h = g_imageHeight*0.1;
    if (h<100) h = 100;
    double rat = (double)h/(double)g_imageHeight;
    cairo_surface_t *cst = cairo_image_surface_create( CAIRO_FORMAT_ARGB32, w, h );
    cairo_t *cr  = cairo_create( cst );

    cairo_select_font_face( cr, "Sans", CAIRO_FONT_SLANT_NORMAL, CAIRO_FONT_WEIGHT_NORMAL );
    cairo_set_source_rgba( cr, 0.5, 0.5, 0.5, 0.0 );
    cairo_rectangle( cr, 0.0, 0.0, (double)w, (double)h );
    cairo_fill(cr);

    cairo_set_source_rgba( cr, 1.0, 1.0, 1.0, 0.9 );

    int y = 25.0;
    cairo_set_font_size( cr, 24.0 );
    sprintf(Str, "%s Coordinates", Coords[ObserverCoords] );
    cairo_move_to( cr, 10.0, y ); cairo_show_text( cr, Str);

    cairo_set_font_size( cr, 18.0 );

    y += 20;
    Lgm_Doy( CurrentDate, &ty, &tm, &td, &tD);
    sprintf(Str, "Date: %s %2d, %4d ( %4d / %03d )", MonthStr[CurrentMonth-1], CurrentDay, CurrentYear, CurrentYear, tD);
    cairo_move_to( cr, 15.0, y ); cairo_show_text( cr, Str);

    y += 20;
    Lgm_UT_to_hmsms( CurrentUT, &CurrentHour, &CurrentMin, &CurrentSec, &CurrentMilliSec );
    sprintf(Str, "Time: %02d:%02d:%02d.%03d UTC", CurrentHour, CurrentMin, CurrentSec, CurrentMilliSec );
    cairo_move_to( cr, 15.0, y ); cairo_show_text( cr, Str);

    y += 20;
    sprintf(Str, "Camera: (%6.2lf,%6.2lf,%6.2lf )Re", aInfo->Camera.x, aInfo->Camera.y, aInfo->Camera.z);
    cairo_move_to( cr, 15.0, y ); cairo_show_text( cr, Str);



    cairo_destroy( cr );



    glBindTexture( GL_TEXTURE_2D, Texture_TEMP );
    glTexImage2D( GL_TEXTURE_2D, 0, GL_RGBA, w, h, 0, GL_BGRA, GL_UNSIGNED_BYTE, (const GLvoid *)cairo_image_surface_get_data( cst ) );
    glTexParameteri( GL_TEXTURE_2D, GL_TEXTURE_MIN_FILTER, GL_LINEAR );
    glTexParameteri( GL_TEXTURE_2D, GL_TEXTURE_MAG_FILTER, GL_LINEAR );

    glMatrixMode(GL_MODELVIEW); glPushMatrix();
    glLoadIdentity();


    glMatrixMode( GL_PROJECTION ); glPushMatrix();
    glLoadIdentity();
    gluOrtho2D(-1.0, -1.0, 1.0, 1.0);
    glEnable( GL_TEXTURE_2D );
    glDisable( GL_LIGHTING );
    glEnable(GL_BLEND);
    glDisable(GL_DEPTH_TEST);
    glBlendFunc( GL_SRC_ALPHA, GL_ONE_MINUS_SRC_ALPHA );

    glColor4f( 1.0, 1.0, 1.0, 0.5 );
    glBegin(GL_QUADS);
    {
        glTexCoord2f( 0.0, 1.0 ); glVertex2f( -1.0, -1.0 );
        glTexCoord2f( 1.0, 1.0 ); glVertex2f(  1.0, -1.0 );
        glTexCoord2f( 1.0, 0.0 ); glVertex2f(  1.0,  -1.0+2.0*rat );
        glTexCoord2f( 0.0, 0.0 ); glVertex2f( -1.0,  -1.0+2.0*rat );
    }
    glEnd();

    glCallList( LogoDL );


    glEnable( GL_LIGHTING );
    glDisable(GL_BLEND);
    glEnable(GL_DEPTH_TEST);
    glDisable( GL_TEXTURE_2D );

    glMatrixMode(GL_PROJECTION); glPopMatrix();

    glMatrixMode(GL_MODELVIEW); glPopMatrix();



    cairo_surface_destroy( cst );

    glCallList( EqPlaneGridDL );




}




gboolean expose_event( GtkWidget *widget, GdkEventExpose *event, gpointer data) {

    int             i;
    double          qq[4];
    double          TBQ[4]; // TB stands for trackball
    Lgm_Vector      vv;

    GdkGLContext    *glcontext = gtk_widget_get_gl_context (widget);
    GdkGLDrawable   *gldrawable = gtk_widget_get_gl_drawable (widget);


    if (!gdk_gl_drawable_gl_begin (gldrawable, glcontext)) return( FALSE );



    glClear( GL_COLOR_BUFFER_BIT | GL_DEPTH_BUFFER_BIT );





    /*
     * Update trackball rotations/zooming
     */
    glMatrixMode( GL_MODELVIEW );
    glLoadIdentity( );
    add_quats( view_quat_diff, view_quat, view_quat );
    add_quats( view_quat_diff3, view_quat3, view_quat3 );

//printf("view_quat = %g %g %g %g\n", view_quat[0], view_quat[1], view_quat[2], view_quat[3] );
//printf("view_quat3 = %g %g %g %g\n", view_quat3[0], view_quat3[1], view_quat3[2], view_quat3[3] );

    /*
     * Compute the location of the Camera. It was originally at +Z, but its
     * been rotated by quat_view3 and quat_view. And scaled by view_scale.
     */
    vv.x = vv.y = 0.0; vv.z = 1.0;
    for (i=0; i<4; i++) qq[i] = view_quat[i];
    Lgm_QuatRotateVector( qq, &vv, &aInfo->Camera );
    Lgm_ScaleVector( &aInfo->Camera, 10.0*view_scale );
    aInfo->nCamera = aInfo->Camera;
    aInfo->Rcam =  Lgm_NormalizeVector( &aInfo->nCamera );
    if (aInfo->Rcam < 1.02) {
        // dont go below surface
        aInfo->Camera = aInfo->nCamera;
        Lgm_ScaleVector( &aInfo->Camera, 1.02 );
        aInfo->Rcam = 1.02;
    }



    /*
     * Compute the location of the Up vector. It was originally +Y, but its
     * been rotated by quat_view3 and quat_view.
     */
    vv.x = vv.z = 0.0; vv.y = 1.0;
    for (i=0; i<4; i++) qq[i] = view_quat[i];
    Lgm_QuatRotateVector( qq, &vv, &aInfo->Up );
    Lgm_NormalizeVector( &aInfo->Up );

    /*
     * Compute the location of the Right vector. It was originally +X, but its
     * been rotated by quat_view3 and quat_view.
     */
    vv.x = vv.y = 0.0; vv.x = 1.0;
    for (i=0; i<4; i++) qq[i] = view_quat[i];
    Lgm_QuatRotateVector( qq, &vv, &aInfo->Right );
    Lgm_NormalizeVector( &aInfo->Right );




    TBQ[0] = view_quat[0]; TBQ[1] = view_quat[1]; TBQ[2] = view_quat[2]; TBQ[3] = view_quat[3];
    Lgm_QuatToAxisAngle(  TBQ, &RotAngle4,  &RotAxis4 );
    Lgm_NormalizeVector( &RotAxis4 );

    TBQ[0] = view_quat3[0]; TBQ[1] = view_quat3[1]; TBQ[2] = view_quat3[2]; TBQ[3] = view_quat3[3];
    Lgm_QuatToAxisAngle(  TBQ, &RotAngle5,  &RotAxis5 );

    glRotatef( RotAngle5, RotAxis5.x, RotAxis5.y, RotAxis5.z ); // This is the panning-type rotation
    glRotatef( -RotAngle4, RotAxis4.x, RotAxis4.y, RotAxis4.z ); // This is the spinning type rotation
    glTranslatef( -aInfo->Camera.x, -aInfo->Camera.y, -aInfo->Camera.z ); // Position things properly rel. to "camera" or "eye"


    glClearColor (0.0, 0.0, 0.0, 1.0);
//glClearColor( 1.0, 1.0, 1.0, 1.0 );
//glClearColor( 0.8, 0.8, 0.8, 0.8 );

    if ( LightingStyle == 0 ) {

        /*
         *  Solar illumination (light fixed at position of sun)
         */
        GLfloat ambient[]         = {0.0, 0.0, 0.0, 1.0};
        GLfloat position[]        = {5000.0, 0.0, 0.0, 0.0};
        GLfloat lmodel_ambient[]  = {0.3, 0.3, 0.3, 1.0};
        position[0] = Sun.x; position[1] = Sun.y; position[2] = Sun.z;
        glPushMatrix();
        glLightfv( GL_LIGHT0, GL_AMBIENT, ambient);
        glLightfv (GL_LIGHT0, GL_POSITION, position);
//        LightPosition[0] = 5000.0; LightPosition[1] = LightPosition[2] = LightPosition[3] = 0.0;
//        glLightfv (GL_LIGHT0, GL_POSITION, LightPosition );
        glLightModelfv( GL_LIGHT_MODEL_AMBIENT, lmodel_ambient);
        glPopMatrix();

    } else if ( LightingStyle == 1 ) {

        /*
         * Fixed illumination (light moves with viewer)
         */
        GLfloat ambient[]         = {0.0, 0.0, 0.0, 1.0};
        GLfloat position[]        = {0.0, 3000.0, 3000.0, 0.0};
        GLfloat lmodel_ambient[]  = {0.2, 0.2, 0.2, 1.0};
        position[0] = aInfo->Camera.x; position[1] = aInfo->Camera.y; position[2] = aInfo->Camera.z;
        glPushMatrix();
        glLightfv( GL_LIGHT0, GL_AMBIENT, ambient);
        LightPosition[0] = position[0]; LightPosition[1] = position[1]; LightPosition[2] = position[2];
        //glLightfv (GL_LIGHT0, GL_POSITION, position);
        glLightfv (GL_LIGHT0, GL_POSITION, LightPosition);
        glLightModelfv( GL_LIGHT_MODEL_AMBIENT, lmodel_ambient);
        glPopMatrix();

    } else {

        /*
         *  Solar illumination 2 (light fixed at position of sun but more ambient)
         */
        GLfloat ambient[]         = {0.7, 0.7, 0.7, 1.0};
        GLfloat position[]        = {5000.0, 0.0, 0.0, 0.0};
        GLfloat lmodel_ambient[]  = {0.7, 0.7, 0.7, 1.0};
        position[0] = Sun.x; position[1] = Sun.y; position[2] = Sun.z;
        glPushMatrix();
        glLightfv( GL_LIGHT0, GL_AMBIENT, ambient);
        glLightfv (GL_LIGHT0, GL_POSITION, position);
//        LightPosition[0] = 5000.0; LightPosition[1] = LightPosition[2] = LightPosition[3] = 0.0;
//        glLightfv (GL_LIGHT0, GL_POSITION, LightPosition );
        glLightModelfv( GL_LIGHT_MODEL_AMBIENT, lmodel_ambient);
        glPopMatrix();

    } 


    DrawScene();


    // experimental depth peeling
    // This may be too slow...
    // Could try dual depth peeling instead(?)
    //RenderFrontToBackPeeling();



    /* If we can, swap buffers */
    if ( gdk_gl_drawable_is_double_buffered( gldrawable ) ) {
        gdk_gl_drawable_swap_buffers( gldrawable );
    } else {
        glFlush( );
    }

    gdk_gl_drawable_gl_end( gldrawable );






    return( TRUE );

}




static float begin_x = 0.0;
static float begin_y = 0.0;

static float dx = 0.0;
static float dy = 0.0;

static gboolean button_press_event( GtkWidget *widget, GdkEventButton *event, gpointer data) {

    if (event->button == 1) {
        AnimateView = FALSE;
        view_quat_diff[0] = 0.0;
        view_quat_diff[1] = 0.0;
        view_quat_diff[2] = 0.0;
        view_quat_diff[3] = 1.0;
        AdjustIdle( widget );
    }

    begin_x = event->x;
    begin_y = event->y;

    return FALSE;
}




static gboolean button_release_event( GtkWidget *widget, GdkEventButton *event, gpointer data) {

    int diff=dx*dx + dy*dy;

    if (event->button == 1 && (diff >= ANIMATE_THRESHOLD)){
        AnimateView = TRUE;
    } else if ( event->button == 1 && (diff < ANIMATE_THRESHOLD ) ){
        // view animation rotations to zero
        view_quat_diff[0] = 0.0;
        view_quat_diff[1] = 0.0;
        view_quat_diff[2] = 0.0;
        view_quat_diff[3] = 1.0;
    } else if (event->button == 3 ){
        // dont animate the second trackball
        // that controls side to side viewing.
        view_quat_diff3[0] = 0.0;
        view_quat_diff3[1] = 0.0;
        view_quat_diff3[2] = 0.0;
        view_quat_diff3[3] = 1.0;
    }
    AdjustIdle( widget );

    dx = 0.0;
    dy = 0.0;

    return FALSE;
}

void trackball2( float q[4], Lgm_Vector *u, Lgm_Vector *r, float px, float py, float qx, float qy ) {

    float   a[3]; /* Axis of rotation */
    float   phi;  /* how much to rotate about axis */
    float  mag;

    Lgm_Vector  Up, Right;



    /*
     * Check for zero rotation
     */
    if ( (px == qx) && (py == qy) ) {
        q[0] = q[1] = q[2] = 0.0; q[3] = 1.0;
        return;
    }

    /*
     *  Find 2D vector defined by points
     */
    dx = qx - px; // x-component
    dy = qy - py; // y-component

    /*
     * normalize
     */
    mag = sqrt(dx*dx+dy*dy);
    dx /= mag;
    dy /= mag;

    phi = mag * -90.0*M_PI/180.0; // -45-deg


    /*
     *  Now, we actually want to rotate about an axis thats perp to this.
     *  Above, we have bvec = dx xhat + dy yhat. To get the perp vector
     *  rot by 90deg. This gives, avec = -dy xhat + dx yhat
     *
     *  Here, xhat is the Right vector (r), and yhat if the Up vector (u)
     */
//    Up = *u; Right = *r;
// do the rotation before other rots -- its easier
Up.x = Up.z = 0.0; Up.y = 1.0;
Right.y = Right.z = 0.0; Right.x = 1.0;
    Lgm_ScaleVector( &Right, -dy ); // -dy xhat
    Lgm_ScaleVector( &Up,     dx ); //  dx yhat
    a[0] = Right.x + Up.x; a[1] = Right.y + Up.y; a[2] = Right.z + Up.z;


    axis_to_quat( a, phi, q );
}



static gboolean motion_notify_event( GtkWidget *widget, GdkEventMotion *event, gpointer data) {

    float w = widget->allocation.width;
    float h = widget->allocation.height;
    float x = event->x;
    float y = event->y;
    gboolean redraw = FALSE;

    /* Rotation. */
    if (event->state & GDK_BUTTON1_MASK) {
      trackball( view_quat_diff, (2.0 * begin_x - w) / w, (h - 2.0 * begin_y) / h, (2.0 * x - w) / w, (h - 2.0 * y) / h, aInfo->Rcam );
      dx = x - begin_x;
      dy = y - begin_y;
      redraw = TRUE;
    }

    /* Scaling. */
    if (event->state & GDK_BUTTON2_MASK) {
        view_scale = view_scale * (1.0 + (y - begin_y) / h);
        if (view_scale > VIEW_SCALE_MAX) {
	        view_scale = VIEW_SCALE_MAX;
        } else if (view_scale < VIEW_SCALE_MIN) {
	        view_scale = VIEW_SCALE_MIN;
        }
        redraw = TRUE;
    }

    /* Second Rotation -- allows off-center viewing */
    if (event->state & GDK_BUTTON3_MASK) {
          trackball2( view_quat_diff3, &aInfo->Up, &aInfo->Right, (2.0 * begin_x - w) / w, (h - 2.0 * begin_y) / h, (2.0 * x - w) / w, (h - 2.0 * y) / h );
          dx = x - begin_x;
          dy = y - begin_y;
          redraw = TRUE;
    }


    begin_x = x;
    begin_y = y;

    if ( redraw && !AnimateView ) gdk_window_invalidate_rect( widget->window, &widget->allocation, FALSE );

    return TRUE;
}



static gboolean idle( GtkWidget *widget ) {

    static int  AllowSave = TRUE;
    double      oJD;
    char        Str[256];
    Lgm_CTrans *c = Lgm_init_ctrans( 0 );


    if ( AnimateTime != TIME_REALTIMEPLAY ) {
        if      ( (AnimateTime == TIME_PLAY_FOREWARD) && (CurrentJD >= EndJD+1e-8))   AnimateTime  = TIME_STOP;
        else if ( (AnimateTime == TIME_PLAY_BACKWARD) && (CurrentJD <= StartJD-1e-8)) AnimateTime  = TIME_STOP;
        else if ( (AnimateTime == TIME_STEP_FOREWARD) && (CurrentJD >= EndJD+1e-8))   AnimateTime  = TIME_STOP;
        else if ( (AnimateTime == TIME_STEP_BACKWARD) && (CurrentJD <= StartJD-1e-8)) AnimateTime  = TIME_STOP;

        if ( AnimateTime == TIME_STOP ) {
            AdjustIdle( drawing_area );
        }
    }


    if (    (AnimateTime == TIME_STEP_FOREWARD) || (AnimateTime == TIME_STEP_BACKWARD)
         || (AnimateTime == TIME_PLAY_FOREWARD) || (AnimateTime == TIME_PLAY_BACKWARD)
         || (AnimateTime == TIME_REALTIMEPLAY) ) {


        ++cFrame;
        oJD = CurrentJD;
        if ( AnimateTime == TIME_REALTIMEPLAY ) {
            nFramesLeft = 999999;
            CurrentJD = Lgm_GetCurrentJD( c );
        } else {
            --nFramesLeft;
            CurrentJD += TimeInc/86400.0;
        }

        if ( oJD != CurrentJD ){
            Lgm_jd_to_ymdh( CurrentJD, &CurrentDate, &CurrentYear, &CurrentMonth, &CurrentDay, &CurrentUT );
            Lgm_UT_to_hmsms( CurrentUT, &CurrentHour, &CurrentMin, &CurrentSec, &CurrentMilliSec );
            UpdateTimeDepQuants( CurrentDate, CurrentUT );
//MGH MGH MGH MGH UpdateTimeDepQuants( ObjInfo->MagEphemInfo->Date, ObjInfo->MagEphemInfo->UTC  );

            if (ShowStars) ReLoadStars( );
            ReCreateSats();
            ReCreateSatOrbits();
            ReCreateEarth( );
            ReCreateMoon( );
            ReCreateThemisFovs();
        }

        expose_event( drawing_area, NULL, NULL );

        
        if ( DumpFrames ){
            if ( (CurrentSec >  59.5) || (CurrentSec < 0.5) ){
                if ( AllowSave ) {
                    int x, y, width, height, depth;
                    GdkPixbuf *pixbuf;
                    char PngFile[40];
                    gdk_window_get_geometry( widget->window, &x, &y, &width, &height, &depth );
                    pixbuf = gdk_pixbuf_get_from_drawable( NULL, GDK_DRAWABLE(widget->window), NULL, 0, 0, 0, 0, width, height);
                    sprintf( PngFile, "%04ld.png", cFrame );
                    //sprintf( PngFile, "Latest.png" );
printf("Writing: %s\n", PngFile );
                    gdk_pixbuf_save( pixbuf, PngFile, "png", NULL, "compression", "0", NULL);
                    g_object_unref( pixbuf );
                    AllowSave = FALSE;
                }
            } else {
                AllowSave = TRUE;
            }
        }


        if (oJD != CurrentJD){
            sprintf(Str, "Current Time: %4d/%02d/%02d  %02d:%02d:%02d.%03d\n  UT = %.8lf  JD = %.8lf", CurrentYear, CurrentMonth, CurrentDay,
                                CurrentHour, CurrentMin, CurrentSec, CurrentMilliSec, CurrentUT, CurrentJD );
            gtk_misc_set_alignment(GTK_MISC(CurrentTimeLabel), 0, 0.5);
            gtk_label_set_text( GTK_LABEL(CurrentTimeLabel), Str );

            sprintf(Str, "Frames Done: %ld    Frames Remaining: %ld    (Total: %ld)", cFrame, nFramesLeft, nFrames);
            gtk_label_set_text( GTK_LABEL(cFramesLabel), Str );
        }

        if ( (AnimateTime == TIME_STEP_FOREWARD) || (AnimateTime == TIME_STEP_BACKWARD) ) {
            AnimateTime = TIME_STOP;
            AdjustIdle( drawing_area );
        }

    } else if ( AnimateView ) {
        expose_event( drawing_area, NULL, NULL );
    }

    /* Update synchronously. */
// check this one out...
//    gdk_window_process_updates( widget->window, FALSE );

    Lgm_free_ctrans( c );

    return TRUE;

}


static guint idle_id = 0;

static void idle_add (GtkWidget *widget) {
    if (idle_id == 0) {
        idle_id = g_idle_add_full( GDK_PRIORITY_REDRAW, (GSourceFunc)idle, widget, NULL );
    }
}

static void idle_remove (GtkWidget *widget) {
  if (idle_id != 0) {
      g_source_remove( idle_id );
      idle_id = 0;
    }
}


gboolean quit_app( GtkWidget *widget, gpointer data ) {

    idle_remove( widget );
    gtk_widget_destroy( ViewDriftShellWindow );
    gtk_main_quit();

    return TRUE;
}



static gboolean key_press_event( GtkWidget *widget, GdkEventKey *event, gpointer data) {

    switch (event->keyval) {

        case GDK_Escape:
            quit_app( ViewDriftShellWindow, NULL );
            break;

        default:
            return FALSE;
    }

    return TRUE;

}

static gboolean map_event( GtkWidget *widget, GdkEvent *event, gpointer data ) {
  if (AnimateView) idle_add( widget );
  return TRUE;
}


static gboolean unmap_event( GtkWidget *widget, GdkEvent *event, gpointer data ) {
    idle_remove( widget );
    return TRUE;
}




static gboolean visibility_notify_event( GtkWidget *widget, GdkEventVisibility *event, gpointer data) {

    if ( AnimateView ) {
        if (event->state == GDK_VISIBILITY_FULLY_OBSCURED){
	        idle_remove( widget );
        } else {
	        idle_add( widget );
        }
    }

    return TRUE;
}


/*
 *  Examine states for AnimateView and AnimateTime
 *  and perform actions accordingly.
 */
static void AdjustIdle( GtkWidget *widget ){

    int RunIdle = FALSE;

    // idle should ben running for any of these cases
    if ( AnimateView || (AnimateTime == TIME_PLAY_FOREWARD) || (AnimateTime == TIME_PLAY_BACKWARD)
            || (AnimateTime == TIME_STEP_FOREWARD) || (AnimateTime == TIME_STEP_BACKWARD)
            || (AnimateTime == TIME_REALTIMEPLAY) ) {

        RunIdle = TRUE;
    }

    if ( RunIdle ) {
        //start it (idle_add wont do anythinf if its already running)
        idle_add( widget );
    } else if ( !RunIdle ) {
        //stop it (idle_add wont do anythinf if its already stopped)
        idle_remove( widget );
//        gdk_window_invalidate_rect( widget->window, &widget->allocation, FALSE );
    }

}



/* Toggle animation.*/
static void toggle_animation( GtkWidget *widget ) {


    if ( !AnimateView ) {
        // view animation rotations to zero
        view_quat_diff[0] = 0.0;
        view_quat_diff[1] = 0.0;
        view_quat_diff[2] = 0.0;
        view_quat_diff[3] = 1.0;
    }

    if ( AnimateView || AnimateTime ) {
        // keep idle going if either view or time is being animated
        idle_add( widget );
    } else {
        // remove idle calls if neither view nor time is being animated
        idle_remove( widget );
        printf("FOO\n"); gdk_window_invalidate_rect( widget->window, &widget->allocation, FALSE );
    }

}


void  ChangeMapImage( GtkFileChooser *chooser,  gpointer user_data){

    char *filename;
    filename = gtk_file_chooser_get_filename( chooser );
    if ( filename == NULL ) return;

    strcpy( MapImageFilename, filename );
    printf( "******************************************** You selected file: %s\n", MapImageFilename );
    LoadTextures();

    return;

}




static void ChangeTimeInc( GtkWidget  *widget, gpointer data ) {

    char    Str[256];
    double  t;

    t = gtk_spin_button_get_value( GTK_SPIN_BUTTON(widget) );
    TimeInc = ((long int)( t*1000.0 )) / 1000.0;

    if ( CurrentJD >= EndJD ) {
        nFramesLeft = 0;
    } else {
        nFramesLeft = (long int)((EndJD - CurrentJD) / (TimeInc/86400.0) +1.5);
    }
    nFrames = cFrame + nFramesLeft;

    sprintf(Str, "Frames Done: %ld    Frames Remaining: %ld    (Total: %ld)", cFrame, nFramesLeft, nFrames);
    gtk_label_set_text( GTK_LABEL(cFramesLabel), Str );

}

static void ToggleDumpFrames( GtkWidget  *widget, gpointer data ) {
    DumpFrames = gtk_toggle_button_get_active(  GTK_TOGGLE_BUTTON( DumpFramesCheckbutton ) );
}




void SetStartDate( Lgm_DateTime *dt ) {


    gtk_spin_button_set_value( GTK_SPIN_BUTTON(StartYearSpinbutton),  dt->Year  );
    gtk_spin_button_set_value( GTK_SPIN_BUTTON(StartMonthSpinbutton), dt->Month );
    gtk_spin_button_set_value( GTK_SPIN_BUTTON(StartDaySpinbutton),   dt->Day   );


}



static void ChangeStartOrEndDate( GtkWidget  *widget, gpointer data ) {

    char        Str[256];
    int         k, MaxDay;
    Lgm_CTrans *c = Lgm_init_ctrans( 0 );

    k = GPOINTER_TO_INT( data );
    switch ( k ) {
        case 1:
                StartYear = (int) gtk_spin_button_get_value( GTK_SPIN_BUTTON(widget) );
                // changes needed for leap years
                if ( StartMonth == 2 ) {
                    MaxDay = 28+Lgm_LeapYear( StartYear );
                    gtk_adjustment_set_upper( GTK_ADJUSTMENT( StartDaySpinbutton_adj ), MaxDay );
                    if ( StartDay > MaxDay ) gtk_spin_button_set_value( GTK_SPIN_BUTTON(StartDaySpinbutton), MaxDay );
                }
                break;
        case 2:
                StartMonth = (int) gtk_spin_button_get_value( GTK_SPIN_BUTTON(widget) );
                MaxDay = MonthDays[StartMonth-1] + ( (StartMonth == 2) ? Lgm_LeapYear(StartYear) : 0 );
                gtk_adjustment_set_upper( GTK_ADJUSTMENT( StartDaySpinbutton_adj ), MaxDay );
                if ( StartDay > MaxDay ) gtk_spin_button_set_value( GTK_SPIN_BUTTON(StartDaySpinbutton), MaxDay );
                break;
        case 3:
                StartDay = (int) gtk_spin_button_get_value( GTK_SPIN_BUTTON(widget) );
                break;

        case 11:
                EndYear = (int) gtk_spin_button_get_value( GTK_SPIN_BUTTON(widget) );
                // changes needed for leap years
                if ( EndMonth == 2 ) {
                    MaxDay = 28+Lgm_LeapYear( EndYear );
                    gtk_adjustment_set_upper( GTK_ADJUSTMENT( EndDaySpinbutton_adj ), MaxDay );
                    if ( EndDay > MaxDay ) gtk_spin_button_set_value( GTK_SPIN_BUTTON(EndDaySpinbutton), MaxDay );
                }
                break;
        case 12:
                EndMonth = (int) gtk_spin_button_get_value( GTK_SPIN_BUTTON(widget) );
                MaxDay = MonthDays[EndMonth-1] + ( (EndMonth == 2) ? Lgm_LeapYear(EndYear) : 0 );
                gtk_adjustment_set_upper( GTK_ADJUSTMENT( EndDaySpinbutton_adj ), MonthDays[EndMonth-1] );
                if ( EndDay > MaxDay ) gtk_spin_button_set_value( GTK_SPIN_BUTTON(StartDaySpinbutton), MaxDay );
                break;
        case 13:
                EndDay = (int) gtk_spin_button_get_value( GTK_SPIN_BUTTON(widget) );
                break;

    }

    if ( k < 10 ) {
        StartDate = StartYear*10000 + StartMonth*100 + StartDay;
        StartJD = Lgm_JD( StartYear, StartMonth, StartDay, StartUT, LGM_TIME_SYS_UTC, c );
        printf("StartDate = %ld\n", StartDate);
        sprintf(Str, "Start Time: %4d/%02d/%02d  %02d:%02d:%02d.%03d\n  UT = %.8lf  JD = %.8lf", StartYear, StartMonth, StartDay,
                                    StartHour, StartMin, StartSec, StartMilliSec, StartUT, StartJD );
        gtk_misc_set_alignment(GTK_MISC(StartTimeLabel), 0, 0.5);
        gtk_label_set_text( GTK_LABEL(StartTimeLabel), Str );
    } else {
        EndDate = EndYear*10000 + EndMonth*100 + EndDay;
        EndJD = Lgm_JD( EndYear, EndMonth, EndDay, EndUT, LGM_TIME_SYS_UTC, c );
        printf("EndDate = %ld\n", EndDate);
        sprintf(Str, "End Time: %4d/%02d/%02d  %02d:%02d:%02d.%03d\n  UT = %.8lf  JD = %.8lf", EndYear, EndMonth, EndDay,
                                    EndHour, EndMin, EndSec, EndMilliSec, EndUT, EndJD );
        gtk_misc_set_alignment(GTK_MISC(EndTimeLabel), 0, 0.5);
        gtk_label_set_text( GTK_LABEL(EndTimeLabel), Str );
    }

    if ( CurrentJD >= EndJD ) {
        nFramesLeft = 0;
    } else {
        nFramesLeft = (long int)((EndJD - CurrentJD) / (TimeInc/86400.0) +1.5);
    }
    nFrames = cFrame + nFramesLeft;
    sprintf(Str, "Frames Done: %ld    Frames Remaining: %ld    (Total: %ld)", cFrame, nFramesLeft, nFrames);
    gtk_label_set_text( GTK_LABEL(cFramesLabel), Str );

    Lgm_free_ctrans( c );

}

static void ChangeStartOrEndTime( GtkWidget  *widget, gpointer data ) {

    char        Str[256];
    int         k;
    Lgm_CTrans *c = Lgm_init_ctrans( 0 );

    k = GPOINTER_TO_INT( data );
    switch ( k ) {
        case 1:
                StartHour = (int) gtk_spin_button_get_value( GTK_SPIN_BUTTON(widget) );
                break;
        case 2:
                StartMin = (int) gtk_spin_button_get_value( GTK_SPIN_BUTTON(widget) );
                break;
        case 3:
                StartSec = gtk_spin_button_get_value( GTK_SPIN_BUTTON(widget) );
                break;

        case 11:
                EndHour = (int) gtk_spin_button_get_value( GTK_SPIN_BUTTON(widget) );
                break;
        case 12:
                EndMin = (int) gtk_spin_button_get_value( GTK_SPIN_BUTTON(widget) );
                break;
        case 13:
                EndSec = gtk_spin_button_get_value( GTK_SPIN_BUTTON(widget) );
                break;

    }

    if ( k < 10 ) {
        StartUT = (double)StartHour + (double)StartMin/60.0 + (double)StartSec/3600.0;
        StartJD = Lgm_JD( StartYear, StartMonth, StartDay, StartUT, LGM_TIME_SYS_UTC, c );
        printf("StartTime = %lf\n", StartUT);
        sprintf(Str, "Start Time: %4d/%02d/%02d  %02d:%02d:%02d.%03d\n  UT = %.8lf  JD = %.8lf", StartYear, StartMonth, StartDay,
                                    StartHour, StartMin, StartSec, StartMilliSec, StartUT, StartJD );
printf("%s\n", Str);
        gtk_label_set_text( GTK_LABEL(StartTimeLabel), Str );
    } else {
        EndUT = (double)EndHour + (double)EndMin/60.0 + (double)EndSec/3600.0;
        EndJD = Lgm_JD( EndYear, EndMonth, EndDay, EndUT, LGM_TIME_SYS_UTC, c );
        printf("EndTime = %lf\n", EndUT);
        sprintf(Str, "End Time: %4d/%02d/%02d  %02d:%02d:%02d.%03d\n  UT = %.8lf  JD = %.8lf", EndYear, EndMonth, EndDay,
                                    EndHour, EndMin, EndSec, EndMilliSec, EndUT, EndJD );
        gtk_label_set_text( GTK_LABEL(EndTimeLabel), Str );
    }

    if ( CurrentJD >= EndJD ) {
        nFramesLeft = 0;
    } else {
        nFramesLeft = (long int)((EndJD - CurrentJD) / (TimeInc/86400.0) +1.5);
    }
    nFrames = cFrame + nFramesLeft;
    sprintf(Str, "Frames Done: %ld    Frames Remaining: %ld    (Total: %ld)", cFrame, nFramesLeft, nFrames);
    gtk_label_set_text( GTK_LABEL(cFramesLabel), Str );

    Lgm_free_ctrans( c );


}


void TimeAction( GtkWidget *widget, gpointer data ) {

    char    Str[256];
    int     k;

    k = GPOINTER_TO_INT( data );
    switch ( k ) {
        case TIME_RESET_BACKWARD_TO_START:
        case TIME_RESET_FOREWARD_TO_END:

                if ( k == TIME_RESET_BACKWARD_TO_START ) {
                    printf("Reset Current Time to Start Time...\n");
                    CurrentYear  = StartYear; CurrentMonth = StartMonth; CurrentDay = StartDay;
                    CurrentDate  = StartDate;
                    CurrentHour  = StartHour; CurrentMin = StartMin; CurrentSec = StartSec;
                    CurrentUT    = StartUT;
                    CurrentJD    = StartJD;
                } else {
                    printf("Reset Current Time to End Time...\n");
                    CurrentYear  = EndYear; CurrentMonth = EndMonth; CurrentDay  = EndDay;
                    CurrentDate  = EndDate;
                    CurrentHour  = EndHour; CurrentMin = EndMin; CurrentSec = EndSec;
                    CurrentUT    = EndUT;
                    CurrentJD    = EndJD;
                }

                RunTime     = FALSE;
                AnimateTime = TIME_STOP;
if (k== TIME_RESET_BACKWARD_TO_START)
printf("Back to Start CurrentDate, CurrentUT = %ld %g\n", CurrentDate, CurrentUT);
                UpdateTimeDepQuants( CurrentDate, CurrentUT );

                cFrame = 0;
                if ( CurrentJD >= EndJD ) { nFramesLeft = 0;
                } else {                    nFramesLeft = (long int)((EndJD - CurrentJD) / (TimeInc/86400.0) +1.5); }
                nFrames = cFrame + nFramesLeft;

                ReCreateEarth( );
                ReCreateMoon( );
                if (ShowThemisFovs) ReCreateThemisFovs();
                if (ShowStars) ReLoadStars( );
                ReCreateSats();
                ReCreateSatOrbits();
                printf("A\n"); expose_event( drawing_area, NULL, NULL );

                sprintf(Str, "Current Time: %4d/%02d/%02d  %02d:%02d:%02d.%03d\n  UT = %.8lf  JD = %.8lf", CurrentYear, CurrentMonth, CurrentDay,
                                                    CurrentHour, CurrentMin, CurrentSec, CurrentMilliSec, CurrentUT, CurrentJD );
                gtk_misc_set_alignment(GTK_MISC(CurrentTimeLabel), 0, 0.5);
                gtk_label_set_text( GTK_LABEL(CurrentTimeLabel), Str );

                //sprintf(Str, "Current Frame: %ld / %ld", cFrame, nFrames);
                sprintf(Str, "Frames Done: %ld    Frames Remaining: %ld    (Total: %ld)", cFrame, nFramesLeft, nFrames);
                gtk_label_set_text( GTK_LABEL(cFramesLabel), Str );

                break;

        case TIME_STEP_FOREWARD:
                printf("Step Current Time foreward by TimeInc seconds...\n");
                StepTime    = TRUE;
                RunTime     = FALSE;
                AnimateTime = TIME_STEP_FOREWARD;
                AdjustIdle( drawing_area );
//                if (!AnimateView) toggle_animation( drawing_area );

                break;

        case TIME_STEP_BACKWARD:
                printf("Step Current Time back by TimeInc seconds...\n");

                break;

        case TIME_PLAY_FOREWARD:
                printf("Run to the end in steps of TimeInc seconds...\n");
                RunTime     = TRUE;
                AnimateTime = TIME_PLAY_FOREWARD;
                AdjustIdle( drawing_area );
//                if (!AnimateView) toggle_animation( drawing_area );
                break;

        case TIME_PLAY_BACKWARD:
                printf("Run backward to the start in steps of TimeInc seconds...\n");
                RunTime     = TRUE;
                AnimateTime = TIME_PLAY_BACKWARD;
                AdjustIdle( drawing_area );
//                if (!AnimateView) toggle_animation( drawing_area );
                break;

        case TIME_STOP:
                printf("Stop ...\n");
                RunTime     = FALSE;
                StepTime    = FALSE;
                AnimateTime = TIME_STOP;
                AdjustIdle( drawing_area );
                break;

        case TIME_REALTIMEPLAY:
                printf("Run in real time mode...\n");
                RunTime     = TRUE;
                AnimateTime = TIME_REALTIMEPLAY;
                AdjustIdle( drawing_area );
                break;

        case 5:
                UpdateTimeDepQuants( CurrentDate, CurrentUT );

                ReCreateEarth( );
                ReCreateMoon( );
                if (ShowThemisFovs) ReCreateThemisFovs();
                if (ShowStars) ReLoadStars( );
                ReCreateSats();
                ReCreateSatOrbits();
                printf("3.\n"); expose_event( drawing_area, NULL, NULL );


                break;
    }


}
static void TLE_TraceFieldLines( GtkWidget *widget, gpointer data) {

    printf("HEre I am\n");


}

static void ChangeTLE( GtkWidget *widget, gpointer data) {
    int     i;
    double  val;
    char    Filename[1024];

    i   = GPOINTER_TO_INT( data );
    val = gtk_spin_button_get_value( GTK_SPIN_BUTTON(widget) );

    switch ( i ) {  
        
        case 0:
                printf("Setting Name\n");
                break;

        case 1:
                printf("Setting SatNum\n");
                tle.SatNum = (int)val;
                break;

        case 2:
                printf("Setting IntDesig\n");
                break;

        case 3:
                printf("Setting Epoch\n");
                tle.Epoch = val;
                break;

        case 4:
                printf("Setting d1MeanMotion\n");
                tle.d1MeanMotion = val;
                break;

        case 5:
                printf("Setting d2MeanMotion\n");
                tle.d2MeanMotion = val;
                break;

        case 6:
                printf("Setting BSTAR\n");
                tle.BSTAR = val;
                break;

        case 7:
                printf("Setting ElemNum\n");
                tle.ElemNum = (int)val;
                break;

        case 8:
                printf("Setting Inc\n");
                tle.Inc = val;
                break;

        case 9:
                printf("Setting RAAN\n");
                tle.RAAN = val;
                break;

        case 10:
                printf("Setting Ecc\n");
                tle.Ecc = val;
                break;

        case 11:
                printf("Setting AoP\n");
                tle.AoP = val;
                break;

        case 12:
                printf("Setting MeanAnomaly\n");
                tle.MeanAnomaly = val;
                break;

        case 13:
                printf("Setting MeanMotion\n");
                tle.MeanMotion = val;
                break;

        case 14:
                printf("Setting RevNum\n");
                tle.RevNum = (int)val;
                break;

    }

    char Str[80], Str2[80];

    //strcpy( tle.Line1, "1 23455U 94089A   97320.90946019  .00000140  00000-0  10191-3 0  2621");
    for (i=0; i<69; i++ ) tle.Line1[i] = ' '; tle.Line1[69] = '\0';
    tle.Line1[0] = '1';
    tle.Line1[1] = ' ';

    sprintf( Str, "%5ldU", tle.SatNum );
    for (i=0; i<6; i++ ) tle.Line1[2+i] = Str[i];

    sprintf( Str, "%-8s", tle.IntDesig );
    for (i=0; i<8; i++ ) tle.Line1[9+i] = Str[i];


    int iE = (int)tle.Epoch;
    long int fE = (long int)((tle.Epoch - iE)*1.0e8 +.5);

    sprintf( Str, "%05d", iE );
    for (i=0; i<5; i++ ) tle.Line1[18+i] = Str[i];
    tle.Line1[23] = '.';
    sprintf( Str, "%08d", fE );
    for (i=0; i<8; i++ ) tle.Line1[24+i] = Str[i];



    sprintf( Str, "%.8lf", tle.d1MeanMotion );
    if ( tle.d1MeanMotion >= 0.0 ) {
        Str[0] = ' ';
        strcpy( Str2, Str );
    } else {
        Str[0] = ' ';
        Str[1] = '-';
        strcpy( Str2, Str+1 );
    }
    for (i=0; i<10; i++ ) tle.Line1[33+i] = Str2[i];

    tle.Line1[62] = '0';


    BSTAR_to_STR( tle.d2MeanMotion, Str2 );
    for (i=0; i<8; i++ ) tle.Line1[44+i] = Str2[i];

    BSTAR_to_STR( tle.BSTAR, Str2 );
    for (i=0; i<8; i++ ) tle.Line1[53+i] = Str2[i];



    sprintf( Str, "%4d", tle.ElemNum );
    for (i=0; i<4; i++ ) tle.Line1[64+i] = Str[i];


//strcpy( tle.Line1, "1 25544U 98067A   08264.51782528 -.00002182  00000-0 -11606-4 0  2927");
//strcpy( tle.Line1, "1 23455U 94089A   97320.90946019  .00000140  00000-0  10191-3 0  2621");
//strcpy( tle.Line1, "2 23455  99.0090 272.6745 0008546 223.1686 136.8816 14.11711747148495");
//1 23455U 94089A   97320.90946019  .00000140  00000-0  10191-3 0  2621
//2 23455  99.0090 272.6745 0008546 223.1686 136.8816 14.11711747148495

    int sum = 0;
    for (i=0; i<68; i++ ) {
        if ( isdigit(tle.Line1[i]) ){ Str[0] = tle.Line1[i]; Str[1] = '\0';
            sum += atoi( Str );
        } else if ( tle.Line1[i] == '-' ) {
            ++sum;
        }
        
    }
    printf( "sum = %d sum%10 = %d\n", sum, sum%10 );

    tle.Line1[68] = '0' + sum%10;
    tle.Line1[69] = '\0';




    /*
     *    01      Line Number of Element Data
     *    03-07   Satellite Number
     *    09-16   Inclination [Degrees]
     *    18-25   Right Ascension of the Ascending Node [Degrees]
     *    27-33   Eccentricity (decimal point assumed)
     *    35-42   Argument of Perigee [Degrees]
     *    44-51   Mean Anomaly [Degrees]
     *    53-63   Mean Motion [Revs per day]
     *    64-68   Revolution number at epoch [Revs]
     *    69      Checksum (Modulo 10)
     */
    //strcpy( tle.Line2, "2 23455  99.0090 272.6745 0008546 223.1686 136.8816 14.11711747148495" );
    printf("Sample Line2\n2 23455  99.0090 272.6745 0008546 223.1686 136.8816 14.11711747148495\n" );
    for (i=0; i<69; i++ ) tle.Line2[i] = ' '; tle.Line2[69] = '\0';
    tle.Line2[0] = '2';
    tle.Line2[1] = ' ';
    
    sprintf( Str, "%5ldU", tle.SatNum );
    for (i=0; i<6; i++ ) tle.Line2[2+i] = Str[i];

    sprintf( Str, "%8.4lf", tle.Inc );
    for (i=0; i<8; i++ ) tle.Line2[8+i] = Str[i];

    sprintf( Str, "%8.4lf", tle.RAAN );
    for (i=0; i<8; i++ ) tle.Line2[17+i] = Str[i];

    sprintf( Str, "%8.7lf", tle.Ecc );
    for (i=0; i<7; i++ ) tle.Line2[26+i] = Str[i+2];

    sprintf( Str, "%8.4lf", tle.AoP );
    for (i=0; i<8; i++ ) tle.Line2[34+i] = Str[i];

    sprintf( Str, "%8.4lf", tle.MeanAnomaly );
    for (i=0; i<8; i++ ) tle.Line2[43+i] = Str[i];

    sprintf( Str, "%11.8lf", tle.MeanMotion );
    for (i=0; i<11; i++ ) tle.Line2[52+i] = Str[i];

    sprintf( Str, "%05d", tle.RevNum );
    for (i=0; i<5; i++ ) tle.Line2[63+i] = Str[i];

    sum = 0;
    for (i=0; i<68; i++ ) {
        if ( isdigit(tle.Line2[i]) ){ Str[0] = tle.Line2[i]; Str[1] = '\0';
            sum += atoi( Str );
        } else if ( tle.Line2[i] == '-' ) {
            ++sum;
        }
        
    }
    printf( "sum = %d sum%10 = %d\n", sum, sum%10 );

    tle.Line2[68] = '0' + sum%10;

    strcpy( tle.Line0, "0 TLE" );



    printf("Line0: |%s|\n", tle.Line0 );
    printf("Line1: |%s|\n", tle.Line1 );
    printf("Line2: |%s|\n", tle.Line2 );

<<<<<<< HEAD
    FILE *fp_tle;
    if ( (fp_tle = fopen( "/home/mgh/SAT_GROUPS/TLE.txt", "w" )) != NULL ) {
        fprintf( fp_tle, "%s\n", tle.Line0 );
        fprintf( fp_tle, "%s\n", tle.Line1 );
        fprintf( fp_tle, "%s\n", tle.Line2 );
        fclose( fp_tle );
    }
=======
    sprintf( Filename, "%s/SAT_GROUPS/TLE.txt", getenv("HOME") );
    FILE *fp_tle = fopen( Filename, "w" );
    fprintf( fp_tle, "%s\n", tle.Line0 );
    fprintf( fp_tle, "%s\n", tle.Line1 );
    fprintf( fp_tle, "%s\n", tle.Line2 );
    fclose( fp_tle );

>>>>>>> 6f7d541d



    int     nTLEs;
if (0==1){
    _SgpTLE TLEs[1];
    nTLEs = 0; // must set this
    LgmSgp_ReadTlesFromStrings( tle.Line0, tle.Line1, tle.Line2, &nTLEs, &TLEs[0], 1 );

    _GroupNode      *g;
    _SpaceObjects   *Group;

    g = SatSelectorInfo->SatGroupList;
    while ( g != NULL ) {
        Group = g->Group;

        for (i=0; i<Group->nSat; i++){
            if ( strcmp( Group->Sat[i].TLE.Name , "0 TLE" ) == 0 ) {
                printf("Group->Sat[i].TLE.Name = %s\n", Group->Sat[i].TLE.Name);
                printf("FOUND IT. i = %d\n", i);
                Group->Sat[i].TLE = TLEs[0];;
            }
        }

        g = g->Next;
        
    }

    sprintf( Str, "<b><tt><big><span>%s</span></big></tt></b>", TLEs[0].Line0 ); gtk_label_set_markup( GTK_LABEL(tle.Line0Label), Str ); 
    sprintf( Str, "<b><tt><big><span>%s</span></big></tt></b>", TLEs[0].Line1 ); gtk_label_set_markup( GTK_LABEL(tle.Line1Label), Str ); 
    sprintf( Str, "<b><tt><big><span>%s</span></big></tt></b>", TLEs[0].Line2 ); gtk_label_set_markup( GTK_LABEL(tle.Line2Label), Str ); 

}



//    ReLoadSpaceObjects();
    ReCreateSats();
    ReCreateSatOrbits();

//    view_quat[i] = val;
    expose_event( drawing_area, NULL, NULL );

}

static void ChangeViewQuat( GtkWidget *widget, gpointer data) {
    int     i;
    double  val;

    i   = GPOINTER_TO_INT( data );
    val = gtk_spin_button_get_value( GTK_SPIN_BUTTON(widget) );

    view_quat[i] = val;
    expose_event( drawing_area, NULL, NULL );
}


static void ChangenFieldPnts( GtkWidget *widget, gpointer data) {
    int n;

    // get new n value
    n = gtk_spin_button_get_value( GTK_SPIN_BUTTON(widget) );
    printf("n = %d\n", n);

    // re-create field lines and drift shell meshes with new n
    MakeFieldLines( n, ObjInfo );
    MakeDriftShellMesh( ObjInfo );


    // re-generate display lists
    //ReGenerateFieldLineLists( ObjInfo );
    ReGenerateDriftShellLists( ObjInfo );

    printf("4.\n"); expose_event( drawing_area, NULL, NULL );
}
static void ChangeStarsMaxMag( GtkWidget *widget, gpointer data) {
    MaxStarMagnitude = gtk_spin_button_get_value( GTK_SPIN_BUTTON(widget) );
    ReLoadStars( );
    printf("5.\n"); expose_event( drawing_area, NULL, NULL );
}

static void ChangeLighting( GtkMenuItem  *menuitem, gpointer data ) {
    int i;
    for (i=0; i< 3; i++){
        if ( gtk_toggle_button_get_active(  GTK_TOGGLE_BUTTON( RadioLightingStyle[i] ) ) ) break;
    }
    LightingStyle = GPOINTER_TO_INT( i );
    printf("6.\n"); expose_event( drawing_area, NULL, NULL );
}

static void ChangeRayleighScattConst( GtkWidget *widget, gpointer data) {
    aInfo->Kr = gtk_spin_button_get_value( GTK_SPIN_BUTTON(widget) );
    aInfo->Kr4PI = aInfo->Kr*4.0*M_PI;
    printf("7.\n"); expose_event( drawing_area, NULL, NULL );
}

static void ChangeRayleighScaleHeight( GtkWidget *widget, gpointer data) {

    free( aInfo->DepthBuf );
    aInfo->rScaleHeight = gtk_spin_button_get_value( GTK_SPIN_BUTTON(widget) );
    MakeOpticalDepthBuffer();
    printf("8.\n"); expose_event( drawing_area, NULL, NULL );
}

static void ChangeMieScattConst( GtkWidget *widget, gpointer data) {
    aInfo->Km = gtk_spin_button_get_value( GTK_SPIN_BUTTON(widget) );
    aInfo->Km4PI = aInfo->Km*4.0*M_PI;
    printf("9.\n"); expose_event( drawing_area, NULL, NULL );
}

static void ChangeMieScaleHeight( GtkWidget *widget, gpointer data) {
    free( aInfo->DepthBuf );
    aInfo->mScaleHeight = gtk_spin_button_get_value( GTK_SPIN_BUTTON(widget) );
    MakeOpticalDepthBuffer();
    printf("10.\n"); expose_event( drawing_area, NULL, NULL );
}

static void ChangeSampleRays( GtkWidget *widget, gpointer data) {
    aInfo->nSampleRays = gtk_spin_button_get_value( GTK_SPIN_BUTTON(widget) );
    printf("11.\n"); expose_event( drawing_area, NULL, NULL );
}

static void ChangeDepthBufSamples( GtkWidget *widget, gpointer data) {
    free( aInfo->DepthBuf );
    aInfo->DepthBuf_nSamples = gtk_spin_button_get_value( GTK_SPIN_BUTTON(widget) );
    MakeOpticalDepthBuffer();
    printf("12.\n"); expose_event( drawing_area, NULL, NULL );
}

static void ChangeSunIntensity( GtkWidget *widget, gpointer data) {
    aInfo->SunIntensity = gtk_spin_button_get_value( GTK_SPIN_BUTTON(widget) );
    printf("13.\n"); expose_event( drawing_area, NULL, NULL );
}

static void ChangeSunLambdaRed( GtkWidget *widget, gpointer data) {
    double  lam2;
    aInfo->Wavelength[0] = 0.001*gtk_spin_button_get_value( GTK_SPIN_BUTTON(widget) );
    lam2 = aInfo->Wavelength[0]*aInfo->Wavelength[0];
    aInfo->Wavelength4[0] = lam2*lam2;
    printf("14.\n"); expose_event( drawing_area, NULL, NULL );
}

static void ChangeSunLambdaGrn( GtkWidget *widget, gpointer data) {
    double  lam2;
    aInfo->Wavelength[1] = 0.001*gtk_spin_button_get_value( GTK_SPIN_BUTTON(widget) );
    lam2 = aInfo->Wavelength[1]*aInfo->Wavelength[1];
    aInfo->Wavelength4[1] = lam2*lam2;
    printf("15.\n"); expose_event( drawing_area, NULL, NULL );
}

static void ChangeSunLambdaBlu( GtkWidget *widget, gpointer data) {
    double  lam2;
    aInfo->Wavelength[2] = 0.001*gtk_spin_button_get_value( GTK_SPIN_BUTTON(widget) );
    lam2 = aInfo->Wavelength[2]*aInfo->Wavelength[2];
    aInfo->Wavelength4[2] = lam2*lam2;
    printf("16.\n"); expose_event( drawing_area, NULL, NULL );
}

static void ChangeMieAsymFactor( GtkWidget *widget, gpointer data) {
    double  u, u2, u3, u4, x;
//    free( aInfo->DepthBuf );
    aInfo->um = gtk_spin_button_get_value( GTK_SPIN_BUTTON(widget) );
    u = aInfo->um;
    u2 = u*u;
    u3 = u2*u;
    u4 = u2*u2;
    x = 5.0/9.0*u + 125.0/729.0*u3
        + sqrt( 64.0/27.0 - 325.0/243.0*u2 + 1250.0/2187.0*u4);
    aInfo->gm = 5.0/9.0*u
        - (4.0/3.0 - 25.0/81.0*u2)*pow(x, -1.0/3.0)
        + pow(x, 1.0/3.0);
    aInfo->gm2 = aInfo->gm*aInfo->gm;
//    MakeOpticalDepthBuffer();
    printf("1.\n"); expose_event( drawing_area, NULL, NULL );
}

static void SelectPitchAngles( GtkMenuItem  *menuitem, gpointer data ) {

    int i, j, AllState, n;

    i = GPOINTER_TO_INT( data );
    if (i<0) {
        /*
         * Select/deselect all of them
         */
        AllState = gtk_check_menu_item_get_active(  GTK_CHECK_MENU_ITEM( PitchAngleCheckMenuItem[0] ) ); // get state of "All" check item
        ShowAllPitchAngles = AllState;
        for (j=0; j<ObjInfo->MagEphemInfo->nAlpha; j++) {
            ShowPitchAngle[j] = AllState;
            g_signal_handler_block( G_OBJECT( PitchAngleCheckMenuItem[j+1] ), PitchAngleHandler[j] );
            gtk_check_menu_item_set_active( GTK_CHECK_MENU_ITEM( PitchAngleCheckMenuItem[j+1] ), AllState );
            g_signal_handler_unblock( G_OBJECT( PitchAngleCheckMenuItem[j+1] ), PitchAngleHandler[j] );
        }

    } else {

        ShowPitchAngle[i] = gtk_check_menu_item_get_active(  GTK_CHECK_MENU_ITEM( PitchAngleCheckMenuItem[i+1] ) );

        /*
         *  Test the individual check boxes. If they are all on,
         *  then set the All item to on as well.
         *
         *  If they are all off, then set the All item to off.
         */
        for (n=0, j=0; j<ObjInfo->MagEphemInfo->nAlpha; j++) n += gtk_check_menu_item_get_active(  GTK_CHECK_MENU_ITEM( PitchAngleCheckMenuItem[j+1] ) );
        if ( n == ObjInfo->MagEphemInfo->nAlpha ){
            ShowAllPitchAngles = TRUE;
            g_signal_handler_block( G_OBJECT( PitchAngleCheckMenuItem[0] ), PitchAngleAllHandler );
            gtk_check_menu_item_set_active( GTK_CHECK_MENU_ITEM( PitchAngleCheckMenuItem[0] ), TRUE );
            g_signal_handler_unblock( G_OBJECT( PitchAngleCheckMenuItem[0] ), PitchAngleAllHandler );

        } else {
            ShowAllPitchAngles = FALSE;
            g_signal_handler_block( G_OBJECT( PitchAngleCheckMenuItem[0] ), PitchAngleAllHandler );
            gtk_check_menu_item_set_active( GTK_CHECK_MENU_ITEM( PitchAngleCheckMenuItem[0] ), FALSE );
            g_signal_handler_unblock( G_OBJECT( PitchAngleCheckMenuItem[0] ), PitchAngleAllHandler );
        }


    }


    printf("17.\n"); expose_event( drawing_area, NULL, NULL );



}

static void ToggleEarth( GtkMenuItem  *menuitem, const GLuint *data ) {
    ShowEarth = !ShowEarth;
    printf("18.\n"); expose_event( drawing_area, NULL, NULL );
}

static void ToggleIridiumLines( GtkWidget  *w, const GLuint *data ) {
    int j, State;
    j = GPOINTER_TO_INT( data );

    State = gtk_toggle_button_get_active(  GTK_TOGGLE_BUTTON( w ) );

    switch ( j ) {

        case 0:
                ShowIridiumSatToGround  =  State;
                break;
        case 1:
                ShowIridiumSatToSun     =  State;
                break;

    }

    expose_event( drawing_area, NULL, NULL );

}

static void ToggleAtmosphere( GtkMenuItem  *menuitem, const GLuint *data ) {
    ShowAtmosphere = !ShowAtmosphere;
    printf("20.\n"); expose_event( drawing_area, NULL, NULL );
}

static void ToggleStars( GtkMenuItem  *menuitem, const GLuint *data ) {
    ShowStars = !ShowStars;
    printf("21.\n"); expose_event( drawing_area, NULL, NULL );
}

static void ToggleFieldLineMode( GtkMenuItem  *menuitem, const GLuint *data ) {
    ShowFullFieldLine = !ShowFullFieldLine;
    printf("22.\n"); expose_event( drawing_area, NULL, NULL );
}

static void ToggleDriftShellSurface( GtkMenuItem  *menuitem, const GLuint *data ) {
    ShowDriftShellSurface = !ShowDriftShellSurface;
    printf("23.\n"); expose_event( drawing_area, NULL, NULL );
}



static void change_material (GtkMenuItem  *menuitem, MaterialProp *mat) {
    mat_current = mat;
    printf("24.\n"); expose_event( drawing_area, NULL, NULL );
}





/* For popup menu. */
static gboolean button_press_event_popup_menu (GtkWidget *widget, GdkEventButton *event, gpointer data) {

    if (event->button == 3) {
        /* Popup menu. */
        gtk_menu_popup (GTK_MENU (widget), NULL, NULL, NULL, NULL, event->button, event->time);
        return TRUE;
    }

    return FALSE;

}






/*
 * Creates the popup menu.
 */
static GtkWidget * create_popup_menu (GtkWidget *drawing_area) {



    GtkWidget *PitchAngle_menu;
    GtkWidget *tearoff;
    GtkWidget *materials_menu;
    GtkWidget *options_menu;
    GtkWidget *lighting_menu;
    GtkWidget *menu;
    GtkWidget *menu_item;
    int       i, n;
    char      Str[256];


    /*
     * Pitch Angle submenu.
     */
    PitchAngle_menu = gtk_menu_new( );

    tearoff = gtk_tearoff_menu_item_new( );
    gtk_menu_shell_append( GTK_MENU_SHELL( PitchAngle_menu ), tearoff );
    gtk_widget_show( tearoff );


    n = 0;
    sprintf(Str, "Show All Pitch Angles" );
    PitchAngleCheckMenuItem[n] = gtk_check_menu_item_new_with_label( Str );
    gtk_menu_shell_append( GTK_MENU_SHELL( PitchAngle_menu ), PitchAngleCheckMenuItem[n] );
    if (ShowAllPitchAngles) gtk_check_menu_item_set_active( GTK_CHECK_MENU_ITEM( PitchAngleCheckMenuItem[n] ), TRUE );
    PitchAngleAllHandler = g_signal_connect( G_OBJECT( PitchAngleCheckMenuItem[n] ), "activate", G_CALLBACK( SelectPitchAngles ), GINT_TO_POINTER(-1) );
    gtk_widget_show( PitchAngleCheckMenuItem[n] );
    ++n;

    for (i=0; i<ObjInfo->MagEphemInfo->nAlpha; i++) {
        sprintf(Str, "Show %g Pitch Angle", ObjInfo->MagEphemInfo->Alpha[i] );
        PitchAngleCheckMenuItem[n] = gtk_check_menu_item_new_with_label( Str );
        gtk_menu_shell_append( GTK_MENU_SHELL( PitchAngle_menu ), PitchAngleCheckMenuItem[n] );
        if (ShowPitchAngle[i]) gtk_check_menu_item_set_active( GTK_CHECK_MENU_ITEM( PitchAngleCheckMenuItem[n] ), TRUE );
        PitchAngleHandler[i] = g_signal_connect( G_OBJECT( PitchAngleCheckMenuItem[n] ), "activate", G_CALLBACK( SelectPitchAngles ), GINT_TO_POINTER(i) );
        gtk_widget_show( PitchAngleCheckMenuItem[n] );
        ++n;
    }






  /*
   * Materials submenu.
   */
  materials_menu = gtk_menu_new ();

  /* Emerald */
  menu_item = gtk_menu_item_new_with_label ("Emerald");
  gtk_menu_shell_append (GTK_MENU_SHELL (materials_menu), menu_item);
  g_signal_connect (G_OBJECT (menu_item), "activate", G_CALLBACK (change_material), &mat_emerald);
  gtk_widget_show (menu_item);

  /* Jade */
  menu_item = gtk_menu_item_new_with_label ("Jade");
  gtk_menu_shell_append (GTK_MENU_SHELL (materials_menu), menu_item);
  g_signal_connect (G_OBJECT (menu_item), "activate", G_CALLBACK (change_material), &mat_jade);
  gtk_widget_show (menu_item);

  /* Obsidian */
  menu_item = gtk_menu_item_new_with_label ("Obsidian");
  gtk_menu_shell_append (GTK_MENU_SHELL (materials_menu), menu_item);
  g_signal_connect (G_OBJECT (menu_item), "activate", G_CALLBACK (change_material), &mat_obsidian);
  gtk_widget_show (menu_item);

  /* Pearl */
  menu_item = gtk_menu_item_new_with_label ("Pearl");
  gtk_menu_shell_append (GTK_MENU_SHELL (materials_menu), menu_item);
  g_signal_connect (G_OBJECT (menu_item), "activate", G_CALLBACK (change_material), &mat_pearl);
  gtk_widget_show (menu_item);

  /* Ruby */
  menu_item = gtk_menu_item_new_with_label ("Ruby");
  gtk_menu_shell_append (GTK_MENU_SHELL (materials_menu), menu_item);
  g_signal_connect (G_OBJECT (menu_item), "activate", G_CALLBACK (change_material), &mat_ruby);
  gtk_widget_show (menu_item);

  /* Turquoise */
  menu_item = gtk_menu_item_new_with_label ("Turquoise");
  gtk_menu_shell_append (GTK_MENU_SHELL (materials_menu), menu_item);
  g_signal_connect (G_OBJECT (menu_item), "activate", G_CALLBACK (change_material), &mat_turquoise);
  gtk_widget_show (menu_item);

  /* Brass */
  menu_item = gtk_menu_item_new_with_label ("Brass");
  gtk_menu_shell_append (GTK_MENU_SHELL (materials_menu), menu_item);
  g_signal_connect (G_OBJECT (menu_item), "activate", G_CALLBACK (change_material), &mat_brass);
  gtk_widget_show (menu_item);

  /* Bronze */
  menu_item = gtk_menu_item_new_with_label ("Bronze");
  gtk_menu_shell_append (GTK_MENU_SHELL (materials_menu), menu_item);
  g_signal_connect (G_OBJECT (menu_item), "activate", G_CALLBACK (change_material), &mat_bronze);
  gtk_widget_show (menu_item);

  /* Chrome */
  menu_item = gtk_menu_item_new_with_label ("Chrome");
  gtk_menu_shell_append (GTK_MENU_SHELL (materials_menu), menu_item);
  g_signal_connect (G_OBJECT (menu_item), "activate", G_CALLBACK (change_material), &mat_chrome);
  gtk_widget_show (menu_item);

  /* Copper */
  menu_item = gtk_menu_item_new_with_label ("Copper");
  gtk_menu_shell_append (GTK_MENU_SHELL (materials_menu), menu_item);
  g_signal_connect (G_OBJECT (menu_item), "activate", G_CALLBACK (change_material), &mat_copper);
  gtk_widget_show (menu_item);

  /* Gold */
  menu_item = gtk_menu_item_new_with_label ("Gold");
  gtk_menu_shell_append (GTK_MENU_SHELL (materials_menu), menu_item);
  g_signal_connect (G_OBJECT (menu_item), "activate", G_CALLBACK (change_material), &mat_gold);
  gtk_widget_show (menu_item);

  /* Silver */
  menu_item = gtk_menu_item_new_with_label ("Silver");
  gtk_menu_shell_append (GTK_MENU_SHELL (materials_menu), menu_item);
  g_signal_connect (G_OBJECT (menu_item), "activate", G_CALLBACK (change_material), &mat_silver);
  gtk_widget_show (menu_item);




  /*
   * Options submenu.
   */
  options_menu = gtk_menu_new( );

  menu_item = gtk_menu_item_new_with_label( "Toggle Field Lines" );
  gtk_menu_shell_append( GTK_MENU_SHELL( options_menu ), menu_item );
  g_signal_connect( G_OBJECT( menu_item ), "activate", G_CALLBACK( ToggleFieldLineMode ), NULL );
  gtk_widget_show( menu_item );

  menu_item = gtk_menu_item_new_with_label( "Toggle Drift Shell" );
  gtk_menu_shell_append( GTK_MENU_SHELL( options_menu ), menu_item );
  g_signal_connect( G_OBJECT( menu_item ), "activate", G_CALLBACK( ToggleDriftShellSurface ), NULL );
  gtk_widget_show( menu_item );

  menu_item = gtk_menu_item_new_with_label( "Toggle Earth" );
  gtk_menu_shell_append( GTK_MENU_SHELL( options_menu ), menu_item );
  g_signal_connect( G_OBJECT( menu_item ), "activate", G_CALLBACK( ToggleEarth ), NULL );
  gtk_widget_show( menu_item );

  menu_item = gtk_menu_item_new_with_label( "Toggle Atmosphere" );
  gtk_menu_shell_append( GTK_MENU_SHELL( options_menu ), menu_item );
  g_signal_connect( G_OBJECT( menu_item ), "activate", G_CALLBACK( ToggleAtmosphere ), NULL );
  gtk_widget_show( menu_item );


  /*
   * Lighting submenu.
   */
  lighting_menu = gtk_menu_new( );

  menu_item = gtk_menu_item_new_with_label( "Solar Illumination" );
  gtk_menu_shell_append( GTK_MENU_SHELL( lighting_menu ), menu_item );
  g_signal_connect( G_OBJECT( menu_item ), "activate", G_CALLBACK( ChangeLighting ), GINT_TO_POINTER( 0 ) );
  gtk_widget_show( menu_item );

  menu_item = gtk_menu_item_new_with_label( "Fixed Illumination" );
  gtk_menu_shell_append( GTK_MENU_SHELL( lighting_menu ), menu_item );
  g_signal_connect( G_OBJECT( menu_item ), "activate", G_CALLBACK( ChangeLighting ), GINT_TO_POINTER( 1 ) );
  gtk_widget_show( menu_item );

  menu_item = gtk_menu_item_new_with_label( "Vertex Shader Test" );
  gtk_menu_shell_append( GTK_MENU_SHELL( lighting_menu ), menu_item );
  g_signal_connect( G_OBJECT( menu_item ), "activate", G_CALLBACK( ChangeLighting ), GINT_TO_POINTER( 2 ) );
  gtk_widget_show( menu_item );







  /*
   * Root popup menu.
   */
  menu = gtk_menu_new ();

  /* Pitch Angle */
  menu_item = gtk_menu_item_new_with_label( "Pitch Angles" );
  gtk_menu_item_set_submenu( GTK_MENU_ITEM( menu_item ), PitchAngle_menu );
  gtk_menu_shell_append( GTK_MENU_SHELL( menu ), menu_item );
  gtk_widget_show( menu_item );

  /* Options */
  menu_item = gtk_menu_item_new_with_label( "Options" );
  gtk_menu_item_set_submenu( GTK_MENU_ITEM( menu_item ), options_menu );
  gtk_menu_shell_append( GTK_MENU_SHELL( menu ), menu_item );
  gtk_widget_show( menu_item );

  /* Lighting */
  menu_item = gtk_menu_item_new_with_label( "Lighting" );
  gtk_menu_item_set_submenu( GTK_MENU_ITEM( menu_item ), lighting_menu );
  gtk_menu_shell_append( GTK_MENU_SHELL( menu ), menu_item );
  gtk_widget_show( menu_item );



  /* Materials */
  menu_item = gtk_menu_item_new_with_label ("Materials");
  gtk_menu_item_set_submenu (GTK_MENU_ITEM (menu_item), materials_menu);
  gtk_menu_shell_append (GTK_MENU_SHELL (menu), menu_item);
  gtk_widget_show (menu_item);

  /* Quit */
  menu_item = gtk_menu_item_new_with_label ("Quit");
  gtk_menu_shell_append (GTK_MENU_SHELL (menu), menu_item);
  g_signal_connect (G_OBJECT (menu_item), "activate", G_CALLBACK (quit_app), NULL);
  gtk_widget_show (menu_item);
	
  return menu;
}




static void print_gl_config_attrib (GdkGLConfig *glconfig, const gchar *attrib_str, int attrib, gboolean is_boolean) {

    int value;

    g_print ("%s = ", attrib_str);
    if (gdk_gl_config_get_attrib (glconfig, attrib, &value)) {
        if (is_boolean){
            g_print ("%s\n", value == TRUE ? "TRUE" : "FALSE");
        } else {
            g_print ("%d\n", value);
        }
    } else {
        g_print ("*** Cannot get %s attribute value\n", attrib_str);
    }

}




static void examine_gl_config_attrib (GdkGLConfig *glconfig) {

    g_print ("\nOpenGL visual configurations :\n\n");
    g_print ("gdk_gl_config_is_rgba (glconfig) = %s\n", gdk_gl_config_is_rgba (glconfig) ? "TRUE" : "FALSE");
    g_print ("gdk_gl_config_is_double_buffered (glconfig) = %s\n", gdk_gl_config_is_double_buffered (glconfig) ? "TRUE" : "FALSE");
    g_print ("gdk_gl_config_is_stereo (glconfig) = %s\n", gdk_gl_config_is_stereo (glconfig) ? "TRUE" : "FALSE");
    g_print ("gdk_gl_config_has_alpha (glconfig) = %s\n", gdk_gl_config_has_alpha (glconfig) ? "TRUE" : "FALSE");
    g_print ("gdk_gl_config_has_depth_buffer (glconfig) = %s\n", gdk_gl_config_has_depth_buffer (glconfig) ? "TRUE" : "FALSE");
    g_print ("gdk_gl_config_has_stencil_buffer (glconfig) = %s\n", gdk_gl_config_has_stencil_buffer (glconfig) ? "TRUE" : "FALSE");
    g_print ("gdk_gl_config_has_accum_buffer (glconfig) = %s\n", gdk_gl_config_has_accum_buffer (glconfig) ? "TRUE" : "FALSE");
    g_print ("\n");

    print_gl_config_attrib (glconfig, "GDK_GL_USE_GL",           GDK_GL_USE_GL,           TRUE);
    print_gl_config_attrib (glconfig, "GDK_GL_BUFFER_SIZE",      GDK_GL_BUFFER_SIZE,      FALSE);
    print_gl_config_attrib (glconfig, "GDK_GL_LEVEL",            GDK_GL_LEVEL,            FALSE);
    print_gl_config_attrib (glconfig, "GDK_GL_RGBA",             GDK_GL_RGBA,             TRUE);
    print_gl_config_attrib (glconfig, "GDK_GL_DOUBLEBUFFER",     GDK_GL_DOUBLEBUFFER,     TRUE);
    print_gl_config_attrib (glconfig, "GDK_GL_STEREO",           GDK_GL_STEREO,           TRUE);
    print_gl_config_attrib (glconfig, "GDK_GL_AUX_BUFFERS",      GDK_GL_AUX_BUFFERS,      FALSE);
    print_gl_config_attrib (glconfig, "GDK_GL_RED_SIZE",         GDK_GL_RED_SIZE,         FALSE);
    print_gl_config_attrib (glconfig, "GDK_GL_GREEN_SIZE",       GDK_GL_GREEN_SIZE,       FALSE);
    print_gl_config_attrib (glconfig, "GDK_GL_BLUE_SIZE",        GDK_GL_BLUE_SIZE,        FALSE);
    print_gl_config_attrib (glconfig, "GDK_GL_ALPHA_SIZE",       GDK_GL_ALPHA_SIZE,       FALSE);
    print_gl_config_attrib (glconfig, "GDK_GL_DEPTH_SIZE",       GDK_GL_DEPTH_SIZE,       FALSE);
    print_gl_config_attrib (glconfig, "GDK_GL_STENCIL_SIZE",     GDK_GL_STENCIL_SIZE,     FALSE);
    print_gl_config_attrib (glconfig, "GDK_GL_ACCUM_RED_SIZE",   GDK_GL_ACCUM_RED_SIZE,   FALSE);
    print_gl_config_attrib (glconfig, "GDK_GL_ACCUM_GREEN_SIZE", GDK_GL_ACCUM_GREEN_SIZE, FALSE);
    print_gl_config_attrib (glconfig, "GDK_GL_ACCUM_BLUE_SIZE",  GDK_GL_ACCUM_BLUE_SIZE,  FALSE);
    print_gl_config_attrib (glconfig, "GDK_GL_ACCUM_ALPHA_SIZE", GDK_GL_ACCUM_ALPHA_SIZE, FALSE);
    g_print ("\n");

}









void create_ViewDriftShell( void *data ) {

    GdkGLConfig         *glconfig;
    gint                major, minor;
    GtkWidget           *vbox;
    GtkWidget           *menu;
    GtkWidget           *Menubar;
    GtkAccelGroup       *AccelGroup;
    GtkItemFactory      *ItemFactory;
    int                 nMenuItems;

    int                 i;


    /*
     * Initialize GtkGLExt.
     */
//    gtk_gl_init( &xInfo->argc, &xInfo->argv );





    /*
     * Query OpenGL extension versioy.
     */
    gdk_gl_query_version (&major, &minor);
    g_print ("\nOpenGL extension version - %d.%d\n", major, minor);




    /*
     * Configure OpenGL-capable visual.
     */
    // Try double-buffered visual
    glconfig = gdk_gl_config_new_by_mode( GDK_GL_MODE_RGB | GDK_GL_MODE_DEPTH | GDK_GL_MODE_DOUBLE | GDK_GL_MODE_ALPHA );
    if ( glconfig == NULL ) {
        g_print( "*** Cannot find the double-buffered visual.\n" );
        g_print( "*** Trying single-buffered visual.\n" );

        // Try single-buffered visual
        glconfig = gdk_gl_config_new_by_mode( GDK_GL_MODE_RGB | GDK_GL_MODE_DEPTH );
        if ( glconfig == NULL ) {
            g_print( "*** No appropriate OpenGL-capable visual found.\n" );
            exit( 1 );
        }
    }
    examine_gl_config_attrib( glconfig );






    /*
     * Top-level window.
     */
    ViewDriftShellWindow = gtk_window_new( GTK_WINDOW_TOPLEVEL );
    gtk_window_set_title( GTK_WINDOW (ViewDriftShellWindow), "Drift Shell" );
    g_signal_connect( G_OBJECT(ViewDriftShellWindow), "delete_event", G_CALLBACK(quit_app), NULL );



    /*
     * Get automatically redrawn if any of their children changed allocation.
     */
    gtk_container_set_reallocate_redraws( GTK_CONTAINER(ViewDriftShellWindow), TRUE );




    /*
     * VBox.
     */
    vbox = gtk_vbox_new( FALSE, 0 );
    gtk_container_add( GTK_CONTAINER(ViewDriftShellWindow), vbox );
    gtk_widget_show( vbox );



   /*
     *  Add a menubar to the vbox
     */
    AccelGroup  = gtk_accel_group_new();
    ItemFactory = gtk_item_factory_new( GTK_TYPE_MENU_BAR, "<main>", AccelGroup);
    nMenuItems  = sizeof( MenuItems ) / sizeof( MenuItems[0] );
    gtk_item_factory_create_items( ItemFactory, nMenuItems, MenuItems, NULL );
    Menubar = gtk_item_factory_get_widget( ItemFactory, "<main>" );
    gtk_box_pack_start( GTK_BOX(vbox) , Menubar, FALSE, FALSE, 0);
    gtk_window_add_accel_group( GTK_WINDOW( ViewDriftShellWindow ), AccelGroup);
    gtk_widget_show( Menubar );




    /*
     * Drawing area for drawing OpenGL scene.
     */
    drawing_area = gtk_drawing_area_new( );
    gtk_widget_set_size_request( drawing_area, 500, 500 );



    /*
     * Set OpenGL-capability to the widget.
     */
    gtk_widget_set_gl_capability( drawing_area, glconfig, NULL, TRUE, GDK_GL_RGBA_TYPE );

    // should not have to include GDK_POINTER_MOTION_MASK here but openSUSE 11.2 (or KDE 4.3) doesnt seem to pass me the
    // GDK_BUTTON1_MOTION_MASK type masks...
    gtk_widget_add_events( drawing_area, GDK_POINTER_MOTION_MASK | GDK_BUTTON1_MOTION_MASK | GDK_BUTTON2_MOTION_MASK | GDK_BUTTON3_MOTION_MASK
                                         | GDK_BUTTON_PRESS_MASK | GDK_BUTTON_RELEASE_MASK | GDK_VISIBILITY_NOTIFY_MASK );

    g_signal_connect_after(     G_OBJECT( drawing_area ),           "realize",                  G_CALLBACK( realize ),                   NULL );
    g_signal_connect(           G_OBJECT( drawing_area ),           "configure_event",          G_CALLBACK( configure_event ),           NULL );
    g_signal_connect(           G_OBJECT( drawing_area ),           "expose_event",             G_CALLBACK( expose_event ),              NULL );
    g_signal_connect(           G_OBJECT( drawing_area ),           "button_press_event",       G_CALLBACK( button_press_event ),        NULL );
    g_signal_connect(           G_OBJECT( drawing_area ),           "button_release_event",     G_CALLBACK( button_release_event ),      NULL );
    g_signal_connect(           G_OBJECT( drawing_area ),           "motion_notify_event",      G_CALLBACK( motion_notify_event ),       NULL );
    g_signal_connect(           G_OBJECT( drawing_area ),           "map_event",                G_CALLBACK( map_event ),                 NULL );
    g_signal_connect(           G_OBJECT( drawing_area ),           "unmap_event",              G_CALLBACK( unmap_event ),               NULL );
    g_signal_connect(           G_OBJECT( drawing_area ),           "visibility_notify_event",  G_CALLBACK( visibility_notify_event ),   NULL );
    g_signal_connect_swapped(   G_OBJECT( ViewDriftShellWindow ),   "key_press_event",          G_CALLBACK( key_press_event ),           drawing_area );

    gtk_box_pack_start( GTK_BOX(vbox), drawing_area, TRUE, TRUE, 0 );
    gtk_widget_show( drawing_area );

printf("1. HERE\n");

    /*
     *  Set Pitch Angles to Show
     */
    ShowAllPitchAngles = FALSE;
    for (i=0; i<=ObjInfo->MagEphemInfo->nAlpha; i++){
        //ShowPitchAngle[i] = TRUE;
        ShowPitchAngle[i] = FALSE;
        ShowPitchAngle2[i] = FALSE;
    }



    /*
     * Popup menu.
     */
    menu = create_popup_menu( drawing_area );

    /*
     * Signal handler
     */
//    g_signal_connect_swapped( G_OBJECT(drawing_area), "button_press_event", G_CALLBACK(button_press_event_popup_menu), menu );



    /*
     * Simple quit button.
     */
//    button = gtk_button_new_with_label( "Quit" );
//    g_signal_connect_swapped( GTK_OBJECT( button ), "clicked", G_CALLBACK( quit_app ), NULL );
//    gtk_box_pack_start( GTK_BOX(vbox), button, FALSE, FALSE, 0 );
//    gtk_widget_show( button );



//    aInfo = New_aInfo();
//    InitAtmosphere();




printf("2. HERE ViewDriftShellWindow = %p\n", ViewDriftShellWindow);
    gtk_widget_show( ViewDriftShellWindow );


    return;

}



static void GetOneMaterialColor( GLfloat *c, GtkWidget *b1 ){

    GdkColor    Color;
    guint16     Alpha;

    /*
     *  Get diffuse color
     */
    gtk_color_button_get_color( GTK_COLOR_BUTTON(b1), &Color );
    Alpha = gtk_color_button_get_alpha( GTK_COLOR_BUTTON(b1) );
    c[0] = Color.red/65535.0;
    c[1] = Color.green/65535.0;
    c[2] = Color.blue/65535.0;
    c[3] = Alpha/65535.0;

}


static void GetAllMaterialColors( MaterialProp *material, GtkWidget *b1, GtkWidget *b2, GtkWidget *b3, GtkWidget *s1 ){

    GdkColor    Color;
    guint16     Alpha;


    /*
     *  Get diffuse color
     */
    gtk_color_button_get_color( GTK_COLOR_BUTTON(b1), &Color );
    Alpha = gtk_color_button_get_alpha( GTK_COLOR_BUTTON(b1) );
    material->diffuse[0] = Color.red/65535.0;
    material->diffuse[1] = Color.green/65535.0;
    material->diffuse[2] = Color.blue/65535.0;
    material->diffuse[3] = Alpha/65535.0;

    /*
     *  Get ambient color
     */
    gtk_color_button_get_color( GTK_COLOR_BUTTON(b2), &Color );
    Alpha = gtk_color_button_get_alpha( GTK_COLOR_BUTTON(b2) );
    material->ambient[0] = Color.red/65535.0;
    material->ambient[1] = Color.green/65535.0;
    material->ambient[2] = Color.blue/65535.0;
    material->ambient[3] = Alpha/65535.0;

    /*
     *  Get specular color
     */
    gtk_color_button_get_color( GTK_COLOR_BUTTON(b3), &Color );
    Alpha = gtk_color_button_get_alpha( GTK_COLOR_BUTTON(b3) );
    material->specular[0] = Color.red/65535.0;
    material->specular[1] = Color.green/65535.0;
    material->specular[2] = Color.blue/65535.0;
    material->specular[3] = Alpha/65535.0;


    /*
     *  Get specular color
     */
    material->shininess = (GLfloat)gtk_spin_button_get_value( GTK_SPIN_BUTTON(s1) );


}

static void ChangeMaterialShininess( GtkMenuItem  *menuitem, gpointer data ) {

    int             k, kk, indx;
    MaterialProp    *material;

    k = GPOINTER_TO_INT( data );

    if ( k< 100 ) {
        gInfo->FieldLineMaterial[k].shininess = (GLfloat)gtk_spin_button_get_value( GTK_SPIN_BUTTON(gInfo->FieldLineShininessButton[k]) );
        indx = gtk_combo_box_get_active( GTK_COMBO_BOX(gInfo->FieldLineMaterialButton[k]) );
        if (indx >= 0) {
            /*
             * If we are here, it means we are adjusting the spin button while there is a named material selected.
             * So we need to set it back to "Custom" and re-read the color buttons too...
             */
            material = &gInfo->FieldLineMaterial[k];
//            GetAllMaterialColors( material, gInfo->FieldLineDiffuseColorButton[k], gInfo->FieldLineAmbientColorButton[k],
//                                             gInfo->FieldLineSpecularColorButton[k], gInfo->FieldLineShininessButton[k]);

            g_signal_handler_block( G_OBJECT( gInfo->FieldLineMaterialButton[k] ), gInfo->FieldLineMaterialButtonHandler[k] );
            gtk_combo_box_set_active( GTK_COMBO_BOX(gInfo->FieldLineMaterialButton[k]), 0);
            g_signal_handler_unblock( G_OBJECT( gInfo->FieldLineMaterialButton[k] ), gInfo->FieldLineMaterialButtonHandler[k] );
        }

    } else {
        kk = k-100;
        gInfo->DriftShellMaterial[kk].shininess = (GLfloat)gtk_spin_button_get_value( GTK_SPIN_BUTTON(gInfo->DriftShellShininessButton[kk]) );
        indx = gtk_combo_box_get_active( GTK_COMBO_BOX(gInfo->DriftShellMaterialButton[kk]) );
        if (indx >= 0) {
            /*
             * If we are here, it means we are adjusting the spin button while there is a named material selected.
             * So we need to set it back to "Custom" and re-read the color buttons too...
             */
            material = &gInfo->DriftShellMaterial[kk];
//            GetAllMaterialColors( material, gInfo->DriftShellDiffuseColorButton[kk], gInfo->DriftShellAmbientColorButton[kk],
//                                             gInfo->DriftShellSpecularColorButton[kk], gInfo->DriftShellShininessButton[kk]);

            g_signal_handler_block( G_OBJECT( gInfo->DriftShellMaterialButton[kk] ), gInfo->DriftShellMaterialButtonHandler[kk] );
            gtk_combo_box_set_active( GTK_COMBO_BOX(gInfo->DriftShellMaterialButton[kk]), 0);
            g_signal_handler_unblock( G_OBJECT( gInfo->DriftShellMaterialButton[kk] ), gInfo->DriftShellMaterialButtonHandler[kk] );
        }
    }




    printf("25.\n"); expose_event( drawing_area, NULL, NULL );

}


static void ChangeMaterial( GtkWidget  *widget, gpointer data ) {
    int             i, k, Flag, indx;
    MaterialProp    *material;
    GtkWidget       *button;
    GdkColor        color;

    k = GPOINTER_TO_INT( data );
    Flag = 0;
    if ( k >= 100 ){
        k -= 100;
        Flag = 1;
    }

    if (Flag){
        button   = gInfo->DriftShellMaterialButton[k];
        material = &gInfo->DriftShellMaterial[k];
    } else {
        button   = gInfo->FieldLineMaterialButton[k];
        material = &gInfo->FieldLineMaterial[k];
    }


    /*
     * Get material
     */
    indx = gtk_combo_box_get_active( GTK_COMBO_BOX(button) );
    --indx;
printf("indx = %d\n", indx);

    if ( indx == 0 ) {
        // If "Custom:"
        if ( Flag ){
//            gtk_color_button_get_color( GTK_COLOR_BUTTON(gInfo->DriftShellDiffuseColorButton[k]), &material->diffuse );
//            gtk_color_button_get_color( GTK_COLOR_BUTTON(gInfo->DriftShellAmbientColorButton[k]), &material->ambient );
//            gtk_color_button_get_color( GTK_COLOR_BUTTON(gInfo->DriftShellSpecularColorButton[k]), &material->specular );
        } else {
//            gtk_color_button_get_color( GTK_COLOR_BUTTON(gInfo->FieldLineDiffuseColorButton[k]), &material->diffuse );
//            gtk_color_button_get_color( GTK_COLOR_BUTTON(gInfo->FieldLineAmbientColorButton[k]), &material->ambient );
//            gtk_color_button_get_color( GTK_COLOR_BUTTON(gInfo->FieldLineSpecularColorButton[k]), &material->specular );
        }
    } else if ( indx < nNamedMaterials ) {

        for (i=0; i<4; i++) material->ambient[i]  = NamedMaterials[indx].Ambient[i];
        for (i=0; i<4; i++) material->diffuse[i]  = NamedMaterials[indx].Diffuse[i];
        for (i=0; i<4; i++) material->specular[i] = NamedMaterials[indx].Specular[i];
        material->shininess = NamedMaterials[indx].Shininess;
        if ( Flag ){

            color.red = material->diffuse[0]*65535; color.green = material->diffuse[1]*65535; color.blue = material->diffuse[2]*65535;
            gtk_color_button_set_color( GTK_COLOR_BUTTON(gInfo->DriftShellDiffuseColorButton[k]), &color );
            gtk_color_button_set_alpha( GTK_COLOR_BUTTON(gInfo->DriftShellDiffuseColorButton[k]), material->diffuse[3]*65535 );

            color.red = material->ambient[0]*65535; color.green = material->ambient[1]*65535; color.blue = material->ambient[2]*65535;
            gtk_color_button_set_color( GTK_COLOR_BUTTON(gInfo->DriftShellAmbientColorButton[k]), &color );
            gtk_color_button_set_alpha( GTK_COLOR_BUTTON(gInfo->DriftShellAmbientColorButton[k]), material->ambient[3]*65535 );

            color.red = material->specular[0]*65535; color.green = material->specular[1]*65535; color.blue = material->specular[2]*65535;
            gtk_color_button_set_color( GTK_COLOR_BUTTON(gInfo->DriftShellSpecularColorButton[k]), &color );
            gtk_color_button_set_alpha( GTK_COLOR_BUTTON(gInfo->DriftShellSpecularColorButton[k]), material->specular[3]*65535 );

            g_signal_handler_block( G_OBJECT( gInfo->DriftShellShininessButton[k] ), gInfo->DriftShellShininessButtonHandler[k] );
            gtk_spin_button_set_value( GTK_SPIN_BUTTON(gInfo->DriftShellShininessButton[k]), material->shininess );
            g_signal_handler_unblock( G_OBJECT( gInfo->DriftShellShininessButton[k] ), gInfo->DriftShellShininessButtonHandler[k] );

        } else {

            color.red = material->diffuse[0]*65535; color.green = material->diffuse[1]*65535; color.blue = material->diffuse[2]*65535;
            gtk_color_button_set_color( GTK_COLOR_BUTTON(gInfo->FieldLineDiffuseColorButton[k]), &color );
            gtk_color_button_set_alpha( GTK_COLOR_BUTTON(gInfo->FieldLineDiffuseColorButton[k]), material->diffuse[3]*65535 );

            color.red = material->ambient[0]*65535; color.green = material->ambient[1]*65535; color.blue = material->ambient[2]*65535;
            gtk_color_button_set_color( GTK_COLOR_BUTTON(gInfo->FieldLineAmbientColorButton[k]), &color );
            gtk_color_button_set_alpha( GTK_COLOR_BUTTON(gInfo->FieldLineAmbientColorButton[k]), material->ambient[3]*65535 );

            color.red = material->specular[0]*65535; color.green = material->specular[1]*65535; color.blue = material->specular[2]*65535;
            gtk_color_button_set_color( GTK_COLOR_BUTTON(gInfo->FieldLineSpecularColorButton[k]), &color );
            gtk_color_button_set_alpha( GTK_COLOR_BUTTON(gInfo->FieldLineSpecularColorButton[k]), material->specular[3]*65535 );

            g_signal_handler_block( G_OBJECT( gInfo->FieldLineShininessButton[k] ), gInfo->FieldLineShininessButtonHandler[k] );
            gtk_spin_button_set_value( GTK_SPIN_BUTTON(gInfo->FieldLineShininessButton[k]), material->shininess );
            g_signal_handler_unblock( G_OBJECT( gInfo->FieldLineShininessButton[k] ), gInfo->FieldLineShininessButtonHandler[k] );

        }

    } else {

        /*
         * Get colors and shininess
         */
        if ( Flag) {
            GetAllMaterialColors( material, gInfo->DriftShellDiffuseColorButton[k], gInfo->DriftShellAmbientColorButton[k],
                                             gInfo->DriftShellSpecularColorButton[k], gInfo->DriftShellShininessButton[k]);
        } else {
            GetAllMaterialColors( material, gInfo->FieldLineDiffuseColorButton[k], gInfo->FieldLineAmbientColorButton[k],
                                             gInfo->FieldLineSpecularColorButton[k], gInfo->FieldLineShininessButton[k]);
        }

    }

    printf("26.\n"); expose_event( drawing_area, NULL, NULL );


}



static void ChangeMaterialColor( GtkMenuItem  *menuitem, gpointer data ) {

    int             i, j, k, Flag, indx;
    GtkWidget       *button;
    MaterialProp    *material;
    guint16         Alpha;

    /*
     * k is decoded to give Flag, i and j.
     * Flag determines if we are adjusting FieldLine or DriftShell buttons.
     * i is the pitch angle row.
     * j is the button type (diffuse, ambient, specular)
     */
    k = GPOINTER_TO_INT( data );
    Flag = 0;
    if ( k >= 100 ){
        k -= 100;
        Flag = 1;
    }
    i = k/3;
    j = k-i*3;




    if (Flag){

        material = &gInfo->DriftShellMaterial[i];

        indx = gtk_combo_box_get_active( GTK_COMBO_BOX(gInfo->DriftShellMaterialButton[i]) );
printf("Flag = %d   indx = %d\n", Flag, indx );
        if (indx >= 0) {
            /*
             *  If we are here, it means we are adjusting a color button while
             *  there is a named material selected.  So we need to set it back
             *  to "Custom".
             */
            g_signal_handler_block( G_OBJECT( gInfo->DriftShellMaterialButton[i] ), gInfo->DriftShellMaterialButtonHandler[i] );
            gtk_combo_box_set_active( GTK_COMBO_BOX(gInfo->DriftShellMaterialButton[i]), 0);
            g_signal_handler_unblock( G_OBJECT( gInfo->DriftShellMaterialButton[i] ), gInfo->DriftShellMaterialButtonHandler[i] );
        }

        if (j==0) {
            button = gInfo->DriftShellDiffuseColorButton[i];
            GetOneMaterialColor( material->diffuse, button );
        } else if (j==1) {
            GetOneMaterialColor( material->ambient, button );
            button = gInfo->DriftShellAmbientColorButton[i];
        } else {
            GetOneMaterialColor( material->specular, button );
            button = gInfo->DriftShellSpecularColorButton[i];
        }
        Alpha = gtk_color_button_get_alpha( GTK_COLOR_BUTTON(button) );

    } else {

        material = &gInfo->FieldLineMaterial[i];
        indx = gtk_combo_box_get_active( GTK_COMBO_BOX(gInfo->FieldLineMaterialButton[i]) );
        if (indx >= 0) {
            /*
             * If we are here, it means we are adjusting a color button while there is a named material selected.
             * So we need to set it back to "Custom".
             */
            g_signal_handler_block( G_OBJECT( gInfo->FieldLineMaterialButton[i] ), gInfo->FieldLineMaterialButtonHandler[i] );
            gtk_combo_box_set_active( GTK_COMBO_BOX(gInfo->FieldLineMaterialButton[i]), 0);
            g_signal_handler_unblock( G_OBJECT( gInfo->FieldLineMaterialButton[i] ), gInfo->FieldLineMaterialButtonHandler[i] );
        }

        if (j==0) {
            button = gInfo->FieldLineDiffuseColorButton[i];
            GetOneMaterialColor( material->diffuse, button );
        } else if (j==1) {
            button = gInfo->FieldLineAmbientColorButton[i];
            GetOneMaterialColor( material->ambient, button );
        } else           {
            button = gInfo->FieldLineSpecularColorButton[i];
            GetOneMaterialColor( material->specular, button );
        }
        Alpha = gtk_color_button_get_alpha( GTK_COLOR_BUTTON(button));
    }

    printf("27.\n"); expose_event( drawing_area, NULL, NULL );

}

static void SelectPitchAngles2( GtkWidget  *widget, gpointer data ) {

    int i, j, AllState, AllState2, n;

    i = GPOINTER_TO_INT( data );
    if (i<100){
        if (i==ObjInfo->MagEphemInfo->nAlpha) {
            /*
             * Select/deselect all of them
             */
            AllState = gtk_toggle_button_get_active(  GTK_TOGGLE_BUTTON( gInfo->FieldLineShowPitchAngleButton[ObjInfo->MagEphemInfo->nAlpha] ) ); // get state of "All" check item
            printf("AllState  = %d\n", AllState);
            ShowAllPitchAngles = AllState;
            for (j=0; j<ObjInfo->MagEphemInfo->nAlpha; j++) {
                ShowPitchAngle[j] = AllState;
                g_signal_handler_block( G_OBJECT( gInfo->FieldLineShowPitchAngleButton[j] ), gInfo->FieldLineShowPitchAngleButtonHandler[j] );
                gtk_toggle_button_set_active( GTK_TOGGLE_BUTTON( gInfo->FieldLineShowPitchAngleButton[j] ), AllState );
                g_signal_handler_unblock( G_OBJECT( gInfo->FieldLineShowPitchAngleButton[j] ), gInfo->FieldLineShowPitchAngleButtonHandler[j] );
            }

        } else {

           ShowPitchAngle[i] = gtk_toggle_button_get_active(  GTK_TOGGLE_BUTTON( gInfo->FieldLineShowPitchAngleButton[i] ) );

            /*
             *  Test the individual check boxes. If they are all on,
             *  then set the All item to on as well.
             *
             *  If they are all off, then set the All item to off.
             */
            for (n=0, j=0; j<ObjInfo->MagEphemInfo->nAlpha; j++) n += gtk_toggle_button_get_active(  GTK_TOGGLE_BUTTON( gInfo->FieldLineShowPitchAngleButton[j] ) );
            if ( n == ObjInfo->MagEphemInfo->nAlpha ){
                ShowAllPitchAngles = TRUE;
                g_signal_handler_block( G_OBJECT( gInfo->FieldLineShowPitchAngleButton[ObjInfo->MagEphemInfo->nAlpha] ), gInfo->FieldLineShowPitchAngleButtonHandler[ObjInfo->MagEphemInfo->nAlpha] );
                gtk_toggle_button_set_active( GTK_TOGGLE_BUTTON( gInfo->FieldLineShowPitchAngleButton[ObjInfo->MagEphemInfo->nAlpha] ), TRUE );
                g_signal_handler_unblock( G_OBJECT( gInfo->FieldLineShowPitchAngleButton[ObjInfo->MagEphemInfo->nAlpha] ), gInfo->FieldLineShowPitchAngleButtonHandler[ObjInfo->MagEphemInfo->nAlpha] );

            } else {
                ShowAllPitchAngles = FALSE;
                g_signal_handler_block( G_OBJECT( gInfo->FieldLineShowPitchAngleButton[ObjInfo->MagEphemInfo->nAlpha] ), gInfo->FieldLineShowPitchAngleButtonHandler[ObjInfo->MagEphemInfo->nAlpha] );
                gtk_toggle_button_set_active( GTK_TOGGLE_BUTTON( gInfo->FieldLineShowPitchAngleButton[ObjInfo->MagEphemInfo->nAlpha] ), FALSE );
                g_signal_handler_unblock( G_OBJECT( gInfo->FieldLineShowPitchAngleButton[ObjInfo->MagEphemInfo->nAlpha] ), gInfo->FieldLineShowPitchAngleButtonHandler[ObjInfo->MagEphemInfo->nAlpha] );
            }


        }
    } else {
        i -= 100;
        if (i==ObjInfo->MagEphemInfo->nAlpha) {
            /*
             * Select/deselect all of them
             */
            AllState2 = gtk_toggle_button_get_active(  GTK_TOGGLE_BUTTON( gInfo->DriftShellShowPitchAngleButton[ObjInfo->MagEphemInfo->nAlpha] ) ); // get state of "All" check item
            printf("AllState2 = %d\n", AllState2);
            ShowAllPitchAngles2 = AllState2;
            for (j=0; j<ObjInfo->MagEphemInfo->nAlpha; j++) {
                ShowPitchAngle2[j] = AllState2;
                g_signal_handler_block( G_OBJECT( gInfo->DriftShellShowPitchAngleButton[j] ), gInfo->DriftShellShowPitchAngleButtonHandler[j] );
                gtk_toggle_button_set_active( GTK_TOGGLE_BUTTON( gInfo->DriftShellShowPitchAngleButton[j] ), AllState2 );
                g_signal_handler_unblock( G_OBJECT( gInfo->DriftShellShowPitchAngleButton[j] ), gInfo->DriftShellShowPitchAngleButtonHandler[j] );
            }

        } else {

           ShowPitchAngle2[i] = gtk_toggle_button_get_active(  GTK_TOGGLE_BUTTON( gInfo->DriftShellShowPitchAngleButton[i] ) );

            /*
             *  Test the individual check boxes. If they are all on,
             *  then set the All item to on as well.
             *
             *  If they are all off, then set the All item to off.
             */
            for (n=0, j=0; j<ObjInfo->MagEphemInfo->nAlpha; j++) n += gtk_toggle_button_get_active(  GTK_TOGGLE_BUTTON( gInfo->DriftShellShowPitchAngleButton[j] ) );
            if ( n == ObjInfo->MagEphemInfo->nAlpha ){
                ShowAllPitchAngles = TRUE;
                g_signal_handler_block( G_OBJECT( gInfo->DriftShellShowPitchAngleButton[ObjInfo->MagEphemInfo->nAlpha] ), gInfo->DriftShellShowPitchAngleButtonHandler[ObjInfo->MagEphemInfo->nAlpha] );
                gtk_toggle_button_set_active( GTK_TOGGLE_BUTTON( gInfo->DriftShellShowPitchAngleButton[ObjInfo->MagEphemInfo->nAlpha] ), TRUE );
                g_signal_handler_unblock( G_OBJECT( gInfo->DriftShellShowPitchAngleButton[ObjInfo->MagEphemInfo->nAlpha] ), gInfo->DriftShellShowPitchAngleButtonHandler[ObjInfo->MagEphemInfo->nAlpha] );

            } else {
                ShowAllPitchAngles = FALSE;
                g_signal_handler_block( G_OBJECT( gInfo->DriftShellShowPitchAngleButton[ObjInfo->MagEphemInfo->nAlpha] ), gInfo->DriftShellShowPitchAngleButtonHandler[ObjInfo->MagEphemInfo->nAlpha] );
                gtk_toggle_button_set_active( GTK_TOGGLE_BUTTON( gInfo->DriftShellShowPitchAngleButton[ObjInfo->MagEphemInfo->nAlpha] ), FALSE );
                g_signal_handler_unblock( G_OBJECT( gInfo->DriftShellShowPitchAngleButton[ObjInfo->MagEphemInfo->nAlpha] ), gInfo->DriftShellShowPitchAngleButtonHandler[ObjInfo->MagEphemInfo->nAlpha] );
            }


        }
    }
Lgm_CTrans      *c = Lgm_init_ctrans(0);
Lgm_DateTime    dt;
int doy;
StartDate = ObjInfo->MagEphemInfo->Date;
Lgm_Doy( StartDate, &StartYear, &StartMonth, &StartDay, &doy);
StartUT = ObjInfo->MagEphemInfo->UTC;
Lgm_UT_to_hmsms( StartUT, &StartHour, &StartMin, &StartSec, &StartMilliSec );
StartJD    = Lgm_JD( StartYear, StartMonth, StartDay, StartUT, LGM_TIME_SYS_UTC, c );
Lgm_Make_UTC( StartDate, StartUT, &dt, c );
SetStartDate( &dt );
TimeAction( (GtkWidget *)NULL, GINT_TO_POINTER( TIME_RESET_BACKWARD_TO_START ) );
TimeAction( (GtkWidget *)NULL, GINT_TO_POINTER( TIME_RESET_BACKWARD_TO_START ) );
Lgm_free_ctrans( c );
    printf("28.\n"); expose_event( drawing_area, NULL, NULL );

}


static void SetCoordSystem( GtkWidget  *widget, gpointer data ) {

    int i;

    for (i=0; i< 5; i++){
        if ( gtk_toggle_button_get_active(  GTK_TOGGLE_BUTTON( RadioCoordSystem[i] ) ) ) break;
    }

    switch (i){
        case 0: // GSM
                ObserverCoords    = GSM_COORDS;
                StarsConvertFlag  = GEI2000_TO_GSM;
                SatsConvertFlag   = GEI2000_TO_GSM;
                AtmosConvertFlag  = GSM_TO_GSM;
                ObsToGeoConvertFlag = GSM_TO_GEO;
                GeoToObsConvertFlag = GEO_TO_GSM;
                break;
        case 1: // SM
                ObserverCoords    = SM_COORDS;
                StarsConvertFlag  = GEI2000_TO_SM;
                SatsConvertFlag   = GEI2000_TO_SM;
                AtmosConvertFlag  = GSM_TO_SM;
                ObsToGeoConvertFlag = SM_TO_GEO;
                GeoToObsConvertFlag = GEO_TO_SM;
                break;
        case 2: // GSE
                ObserverCoords    = GSE_COORDS;
                StarsConvertFlag  = GEI2000_TO_GSE;
                SatsConvertFlag   = GEI2000_TO_GSE;
                AtmosConvertFlag  = GSM_TO_GSE;
                ObsToGeoConvertFlag = GSE_TO_GEO;
                GeoToObsConvertFlag = GEO_TO_GSE;
                break;
        case 3: // GEI
                ObserverCoords    = GEI2000_COORDS;
                StarsConvertFlag  = GEI2000_TO_GEI2000;
                SatsConvertFlag   = GEI2000_TO_GEI2000;
                AtmosConvertFlag  = GSM_TO_GEI2000;
                ObsToGeoConvertFlag = GEI2000_TO_GEO;
                GeoToObsConvertFlag = GEO_TO_GEI2000;
                break;
        case 4: // GEO
                ObserverCoords    = GEO_COORDS;
                StarsConvertFlag  = GEI2000_TO_GEO;
                SatsConvertFlag   = GEI2000_TO_GEO;
                AtmosConvertFlag  = GSM_TO_GEO;
                ObsToGeoConvertFlag = GEO_TO_GEO;
                GeoToObsConvertFlag = GEO_TO_GEO;
                break;
    }

    TimeAction( (GtkWidget *)NULL, GINT_TO_POINTER(5) );

}

enum {
    IRIDIUM_FLARE_COLUMN_DATE,
    IRIDIUM_FLARE_COLUMN_TIME,
    IRIDIUM_FLARE_COLUMN_MAGNITUDE,
    IRIDIUM_FLARE_COLUMN_ALT,
    IRIDIUM_FLARE_COLUMN_AZ,
    IRIDIUM_FLARE_COLUMN_DIST_TO_CENTER,
    IRIDIUM_FLARE_COLUMN_MAGNITUDE_AT_CENTER,
    IRIDIUM_FLARE_COLUMN_SATELLITE,
    IRIDIUM_FLARE_NUM_COLUMNS,
};


void PredictIridiumFlares( GtkWidget *widget, gpointer data) {

    int         Hours = GPOINTER_TO_INT( data );
    int         Flag1, Flag2, Flag3, i, tYear, tMonth, tDay;
    long int    tDate;
    double      tUT;

    double 		th,ph, r, JD, sJD, eJD, JDinc, diff;
    Lgm_Vector 	u, uu, EarthToSun, g1, g2, g3, P;
    Lgm_CTrans  *tc = Lgm_init_ctrans( 0 );


    printf("PredictIridiumFlares: Hours = %d\n", Hours);
    th =  35.888; ph = -106.306; r  = 0.000; Lgm_GEOD_to_WGS84( th, ph, r, &u );

    sJD = CurrentJD;
    eJD = CurrentJD+Hours/24.0;
    JDinc = (eJD > sJD) ? 10.0/86400.0 : -10.0/86400.0;
    for ( JD = sJD; JD <= eJD; JD += JDinc ){
        //printf("JD = %lf\n", JD);
        Lgm_jd_to_ymdh( JD, &tDate, &tYear, &tMonth, &tDay, &tUT );
        Lgm_Set_Coord_Transforms( tDate, tUT, tc );
        Lgm_Convert_Coords( &u, &uu, GEO_TO_MOD, tc );

printf("here\n");

printf("SpaceObjects->nSat = %d\n", SpaceObjects->nSat);
        for (i=0; i<SpaceObjects->nSat; i++){
            if ( strstr( SpaceObjects->Sat[i].TLE.Name, "IRIDIUM" ) ) {
                EarthToSun = tc->Sun; Lgm_ScaleVector( &EarthToSun, tc->earth_sun_dist );
                IridiumFlare( JD, &SpaceObjects->Sat[i].TLE, &EarthToSun, &Flag1, &Flag2, &Flag3, &g1, &g2, &g3, &P);
diff = Re*Lgm_VecDiffMag( &uu, &g1 );
printf("g1 diff: %g  Date = %8ld  UT = %g    Sat = %s  ( ", diff, tDate, tUT, SpaceObjects->Sat[i].TLE.Name );
                if (Flag1){
                    diff = Re*Lgm_VecDiffMag( &uu, &g1 );
                    if ( diff < 40.0 ) {
                        printf("g1 diff: %g  Date = %8ld  UT = %g    Sat = %s  ( ", diff, tDate, tUT, SpaceObjects->Sat[i].TLE.Name );
                        Lgm_Print_HMSd( tUT ); printf(" )\n");
                    }
                }

                if (Flag2){
                    diff = Re*Lgm_VecDiffMag( &uu, &g2 );
                    if ( diff < 40.0 ) {
                        printf("g2 diff: %g  Date = %8ld  UT = %g    Sat = %s  ( ", diff, tDate, tUT, SpaceObjects->Sat[i].TLE.Name );
                        Lgm_Print_HMSd( tUT ); printf(" )\n");
                    }
                }

                if (Flag3){
                    diff = Re*Lgm_VecDiffMag( &uu, &g3 );
                    if ( diff < 40.0 ) {
                        printf("g3 diff: %g  Date = %8ld  UT = %g    Sat = %s  ( ", diff, tDate, tUT, SpaceObjects->Sat[i].TLE.Name );
                        Lgm_Print_HMSd( tUT ); printf(" )\n");
                    }
                }

            }
        }
    }
printf("done\n");

    Lgm_free_ctrans( tc );

}


GtkWidget *PitchAngleDisplayProperties(){

    int         i, col, row, MaxDay;
    char        Str[320];
    int         ii;
    GtkObject   *spinbutton1_adj;
    GdkColor    color;
    GtkWidget   *frame, *treeview, *scrolledwindow, *filechooserbutton;
    GtkWidget   *window1, *vseparator, *hseparator, *alignment, *image;
    GtkWidget   *vbox2, *vbox3, *table1, *table3, *label, *RowHbox, *hbox;
    GtkWidget   *notebook, *checkbutton, *spinbutton, *button, *colorbutton;
    GSList      *RadioCoordSystemGroup = NULL;
    GSList      *RadioLightingGroup = NULL;
    GtkCellRenderer     *renderer;
    GtkTreeViewColumn   *column;
    GtkTreeModel        *model;
//    GtkWidget           *grid1;




    window1 = gtk_window_new( GTK_WINDOW_TOPLEVEL); gtk_widget_show( window1 );
    gtk_window_set_title( GTK_WINDOW(window1), _("Drift Shell Settings"));
//    gtk_window_set_policy( GTK_WINDOW(window1), FALSE, FALSE, TRUE );
    gtk_window_set_resizable( GTK_WINDOW(window1), TRUE );

    notebook = gtk_notebook_new(); gtk_widget_show( notebook );
    gtk_container_add (GTK_CONTAINER (window1), notebook);


    /*
     * ******* Date/Time  Page *****************************************************
     */
    vbox2 = gtk_vbox_new (FALSE, 0); gtk_widget_show (vbox2);
    gtk_container_set_border_width (GTK_CONTAINER (vbox2), 20);

    // Page title
    label = gtk_label_new (_("<b><span size=\"small\">Date/Time</span></b>")); gtk_widget_show (label);
    gtk_label_set_justify (GTK_LABEL (label), GTK_JUSTIFY_CENTER);
    gtk_label_set_use_markup( GTK_LABEL(label), TRUE );
    gtk_notebook_append_page( GTK_NOTEBOOK(notebook), vbox2, label );

    // Table for widgets
    table1 = gtk_table_new (8, 4, FALSE); gtk_widget_show (table1);
    gtk_box_pack_start (GTK_BOX (vbox2), table1, TRUE, TRUE, 15);
    gtk_table_set_row_spacings (GTK_TABLE (table1), 30);
    gtk_table_set_col_spacings (GTK_TABLE (table1), 10);
    row = 0;

    // start date
    label = gtk_label_new (_("Start\nDate:"));
    gtk_widget_show (label);
    gtk_table_attach (GTK_TABLE (table1), label, 0, 1, row, row+1, (GtkAttachOptions) (GTK_FILL), (GtkAttachOptions) (0), 0, 0);
    gtk_label_set_use_markup (GTK_LABEL (label), TRUE);

    table3 = gtk_table_new (2, 3, FALSE);
    gtk_widget_show (table3);
    gtk_table_attach (GTK_TABLE (table1), table3, 1, 2, row, row+1, (GtkAttachOptions) (0), (GtkAttachOptions) (GTK_FILL), 0, 0);
    gtk_table_set_col_spacings (GTK_TABLE (table3), 10);

    label = gtk_label_new (_("year")); gtk_widget_show (label);
    gtk_table_attach (GTK_TABLE (table3), label, 0, 1, 1, 2, (GtkAttachOptions) (GTK_FILL), (GtkAttachOptions) (0), 0, 0);

    label = gtk_label_new (_("month")); gtk_widget_show (label);
    gtk_table_attach (GTK_TABLE (table3), label, 1, 2, 1, 2, (GtkAttachOptions) (GTK_FILL), (GtkAttachOptions) (0), 0, 0);

    label = gtk_label_new (_("day")); gtk_widget_show (label);
    gtk_table_attach (GTK_TABLE (table3), label, 2, 3, 1, 2, (GtkAttachOptions) (GTK_FILL), (GtkAttachOptions) (0), 0, 0);

    StartYearSpinbutton_adj = gtk_adjustment_new (StartYear, 1950, 2050, 1, 5, 0); // year
    StartYearSpinbutton = gtk_spin_button_new (GTK_ADJUSTMENT (StartYearSpinbutton_adj), 1, 0); gtk_widget_show (StartYearSpinbutton);
    gtk_table_attach (GTK_TABLE (table3), StartYearSpinbutton, 0, 1, 0, 1, (GtkAttachOptions) (GTK_EXPAND | GTK_FILL), (GtkAttachOptions) (0), 0, 0);
    gtk_spin_button_set_numeric (GTK_SPIN_BUTTON (StartYearSpinbutton), TRUE);
    g_signal_connect( G_OBJECT( StartYearSpinbutton ), "value_changed", G_CALLBACK( ChangeStartOrEndDate ), GINT_TO_POINTER(1) );

    StartMonthSpinbutton_adj = gtk_adjustment_new (StartMonth, 1, 12, 1, 6, 0); // month
    StartMonthSpinbutton = gtk_spin_button_new (GTK_ADJUSTMENT (StartMonthSpinbutton_adj), 1, 0); gtk_widget_show (StartMonthSpinbutton);
    gtk_table_attach (GTK_TABLE (table3), StartMonthSpinbutton, 1, 2, 0, 1, (GtkAttachOptions) (GTK_EXPAND | GTK_FILL), (GtkAttachOptions) (0), 0, 0);
    gtk_spin_button_set_numeric (GTK_SPIN_BUTTON (StartMonthSpinbutton), TRUE);
    gtk_spin_button_set_wrap (GTK_SPIN_BUTTON (StartMonthSpinbutton), TRUE);
    g_signal_connect( G_OBJECT( StartMonthSpinbutton ), "value_changed", G_CALLBACK( ChangeStartOrEndDate ), GINT_TO_POINTER(2) );

    MaxDay = MonthDays[StartMonth-1] + ( (StartMonth == 2) ? Lgm_LeapYear(StartYear) : 0 );
    StartDaySpinbutton_adj = gtk_adjustment_new (StartDay, 1, MaxDay, 1, 7, 0); // day
    StartDaySpinbutton = gtk_spin_button_new (GTK_ADJUSTMENT (StartDaySpinbutton_adj), 1, 0); gtk_widget_show (StartDaySpinbutton);
    gtk_table_attach (GTK_TABLE (table3), StartDaySpinbutton, 2, 3, 0, 1, (GtkAttachOptions) (GTK_EXPAND | GTK_FILL), (GtkAttachOptions) (0), 0, 0);
    gtk_spin_button_set_numeric (GTK_SPIN_BUTTON (StartDaySpinbutton), TRUE);
    gtk_spin_button_set_wrap (GTK_SPIN_BUTTON (StartDaySpinbutton), TRUE);
    g_signal_connect( G_OBJECT( StartDaySpinbutton ), "value_changed", G_CALLBACK( ChangeStartOrEndDate ), GINT_TO_POINTER(3) );


    // start time
    label = gtk_label_new (_("Start\nTime:")); gtk_widget_show (label);
    gtk_table_attach (GTK_TABLE (table1), label, 2, 3, row, row+1, (GtkAttachOptions) (GTK_FILL), (GtkAttachOptions) (0), 0, 0);
    gtk_label_set_use_markup (GTK_LABEL (label), TRUE);
    gtk_misc_set_alignment (GTK_MISC (label), 1, 0.5);

    table3 = gtk_table_new (2, 3, FALSE); gtk_widget_show (table3);
    gtk_table_attach (GTK_TABLE (table1), table3, 3, 4, row, row+1, (GtkAttachOptions) (0), (GtkAttachOptions) (GTK_FILL), 0, 0);
    gtk_table_set_col_spacings (GTK_TABLE (table3), 10);

    spinbutton1_adj = gtk_adjustment_new (StartHour, 0, 23, 1, 6, 0); // hour
    spinbutton = gtk_spin_button_new (GTK_ADJUSTMENT (spinbutton1_adj), 1, 0); gtk_widget_show (spinbutton);
    gtk_table_attach (GTK_TABLE (table3), spinbutton, 0, 1, 0, 1, (GtkAttachOptions) (GTK_EXPAND | GTK_FILL), (GtkAttachOptions) (0), 0, 0);
    gtk_spin_button_set_numeric (GTK_SPIN_BUTTON (spinbutton), TRUE);
    gtk_spin_button_set_wrap (GTK_SPIN_BUTTON (spinbutton), TRUE);
    g_signal_connect( G_OBJECT( spinbutton ), "value_changed", G_CALLBACK( ChangeStartOrEndTime ), GINT_TO_POINTER(1) );

    spinbutton1_adj = gtk_adjustment_new (StartMin, 0, 59, 1, 10, 0); // min
    spinbutton = gtk_spin_button_new (GTK_ADJUSTMENT (spinbutton1_adj), 1, 0); gtk_widget_show (spinbutton);
    gtk_table_attach (GTK_TABLE (table3), spinbutton, 1, 2, 0, 1, (GtkAttachOptions) (GTK_EXPAND | GTK_FILL), (GtkAttachOptions) (0), 0, 0);
    gtk_spin_button_set_numeric (GTK_SPIN_BUTTON (spinbutton), TRUE);
    gtk_spin_button_set_wrap (GTK_SPIN_BUTTON (spinbutton), TRUE);
    g_signal_connect( G_OBJECT( spinbutton ), "value_changed", G_CALLBACK( ChangeStartOrEndTime ), GINT_TO_POINTER(2) );

    spinbutton1_adj = gtk_adjustment_new (StartSec, 0, 59.99999, 1.0, 10.0, 0); // sec
    spinbutton = gtk_spin_button_new (GTK_ADJUSTMENT (spinbutton1_adj), 1, 4); gtk_widget_show (spinbutton);
    gtk_table_attach (GTK_TABLE (table3), spinbutton, 2, 3, 0, 1, (GtkAttachOptions) (GTK_EXPAND | GTK_FILL), (GtkAttachOptions) (0), 0, 0);
    gtk_spin_button_set_numeric (GTK_SPIN_BUTTON (spinbutton), TRUE);
    gtk_spin_button_set_wrap (GTK_SPIN_BUTTON (spinbutton), TRUE);
    g_signal_connect( G_OBJECT( spinbutton ), "value_changed", G_CALLBACK( ChangeStartOrEndTime ), GINT_TO_POINTER(3) );

    label = gtk_label_new (_("hour")); gtk_widget_show (label);
    gtk_table_attach (GTK_TABLE (table3), label, 0, 1, 1, 2, (GtkAttachOptions) (GTK_FILL), (GtkAttachOptions) (0), 0, 0);
    gtk_label_set_use_markup (GTK_LABEL (label), TRUE);
    gtk_label_set_justify (GTK_LABEL (label), GTK_JUSTIFY_CENTER);

    label = gtk_label_new (_("min")); gtk_widget_show (label);
    gtk_table_attach (GTK_TABLE (table3), label, 1, 2, 1, 2, (GtkAttachOptions) (GTK_FILL), (GtkAttachOptions) (0), 0, 0);

    label = gtk_label_new (_("sec")); gtk_widget_show (label);
    gtk_table_attach (GTK_TABLE (table3), label, 2, 3, 1, 2, (GtkAttachOptions) (GTK_FILL), (GtkAttachOptions) (0), 0, 0);




    // end date
    ++row;
    label = gtk_label_new (_("End\nDate:"));
    gtk_widget_show (label);
    gtk_table_attach (GTK_TABLE (table1), label, 0, 1, row, row+1, (GtkAttachOptions) (GTK_FILL), (GtkAttachOptions) (0), 0, 0);
    gtk_label_set_use_markup (GTK_LABEL (label), TRUE);

    table3 = gtk_table_new (2, 3, FALSE);
    gtk_widget_show (table3);
    gtk_table_attach (GTK_TABLE (table1), table3, 1, 2, row, row+1, (GtkAttachOptions) (0), (GtkAttachOptions) (GTK_FILL), 0, 0);
    gtk_table_set_col_spacings (GTK_TABLE (table3), 10);

    label = gtk_label_new (_("year")); gtk_widget_show (label);
    gtk_table_attach (GTK_TABLE (table3), label, 0, 1, 1, 2, (GtkAttachOptions) (GTK_FILL), (GtkAttachOptions) (0), 0, 0);

    label = gtk_label_new (_("month")); gtk_widget_show (label);
    gtk_table_attach (GTK_TABLE (table3), label, 1, 2, 1, 2, (GtkAttachOptions) (GTK_FILL), (GtkAttachOptions) (0), 0, 0);

    label = gtk_label_new (_("day")); gtk_widget_show (label);
    gtk_table_attach (GTK_TABLE (table3), label, 2, 3, 1, 2, (GtkAttachOptions) (GTK_FILL), (GtkAttachOptions) (0), 0, 0);

    spinbutton1_adj = gtk_adjustment_new (EndYear, 1950, 2050, 1, 5, 0); // year
    spinbutton = gtk_spin_button_new (GTK_ADJUSTMENT (spinbutton1_adj), 1, 0); gtk_widget_show (spinbutton);
    gtk_table_attach (GTK_TABLE (table3), spinbutton, 0, 1, 0, 1, (GtkAttachOptions) (GTK_EXPAND | GTK_FILL), (GtkAttachOptions) (0), 0, 0);
    gtk_spin_button_set_numeric (GTK_SPIN_BUTTON (spinbutton), TRUE);
    g_signal_connect( G_OBJECT( spinbutton ), "value_changed", G_CALLBACK( ChangeStartOrEndDate ), GINT_TO_POINTER(11) );

    spinbutton1_adj = gtk_adjustment_new (EndMonth, 1, 12, 1, 6, 0); // month
    spinbutton = gtk_spin_button_new (GTK_ADJUSTMENT (spinbutton1_adj), 1, 0); gtk_widget_show (spinbutton);
    gtk_table_attach (GTK_TABLE (table3), spinbutton, 1, 2, 0, 1, (GtkAttachOptions) (GTK_EXPAND | GTK_FILL), (GtkAttachOptions) (0), 0, 0);
    gtk_spin_button_set_numeric (GTK_SPIN_BUTTON (spinbutton), TRUE);
    gtk_spin_button_set_wrap (GTK_SPIN_BUTTON (spinbutton), TRUE);
    g_signal_connect( G_OBJECT( spinbutton ), "value_changed", G_CALLBACK( ChangeStartOrEndDate ), GINT_TO_POINTER(12) );

    MaxDay = MonthDays[EndMonth-1] + ( (EndMonth == 2) ? Lgm_LeapYear(EndYear) : 0 );
    EndDaySpinbutton_adj = gtk_adjustment_new (EndDay, 1, MaxDay, 1, 7, 0); // day
    EndDaySpinbutton = gtk_spin_button_new (GTK_ADJUSTMENT (EndDaySpinbutton_adj), 1, 0); gtk_widget_show (EndDaySpinbutton);
    gtk_table_attach (GTK_TABLE (table3), EndDaySpinbutton, 2, 3, 0, 1, (GtkAttachOptions) (GTK_EXPAND | GTK_FILL), (GtkAttachOptions) (0), 0, 0);
    gtk_spin_button_set_numeric (GTK_SPIN_BUTTON (EndDaySpinbutton), TRUE);
    gtk_spin_button_set_wrap (GTK_SPIN_BUTTON (EndDaySpinbutton), TRUE);
    g_signal_connect( G_OBJECT( EndDaySpinbutton ), "value_changed", G_CALLBACK( ChangeStartOrEndDate ), GINT_TO_POINTER(13) );


    // end time
    label = gtk_label_new (_("End\nTime:")); gtk_widget_show (label);
    gtk_table_attach (GTK_TABLE (table1), label, 2, 3, row, row+1, (GtkAttachOptions) (GTK_FILL), (GtkAttachOptions) (0), 0, 0);
    gtk_label_set_use_markup (GTK_LABEL (label), TRUE);
    gtk_misc_set_alignment (GTK_MISC (label), 1, 0.5);

    table3 = gtk_table_new (2, 3, FALSE); gtk_widget_show (table3);
    gtk_table_attach (GTK_TABLE (table1), table3, 3, 4, row, row+1, (GtkAttachOptions) (0), (GtkAttachOptions) (GTK_FILL), 0, 0);
    gtk_table_set_col_spacings (GTK_TABLE (table3), 10);

    spinbutton1_adj = gtk_adjustment_new (EndHour, 0, 23, 1, 6, 0); // hour
    spinbutton = gtk_spin_button_new (GTK_ADJUSTMENT (spinbutton1_adj), 1, 0); gtk_widget_show (spinbutton);
    gtk_table_attach (GTK_TABLE (table3), spinbutton, 0, 1, 0, 1, (GtkAttachOptions) (GTK_EXPAND | GTK_FILL), (GtkAttachOptions) (0), 0, 0);
    gtk_spin_button_set_numeric (GTK_SPIN_BUTTON (spinbutton), TRUE);
    gtk_spin_button_set_wrap (GTK_SPIN_BUTTON (spinbutton), TRUE);
    g_signal_connect( G_OBJECT( spinbutton ), "value_changed", G_CALLBACK( ChangeStartOrEndTime ), GINT_TO_POINTER(11) );

    spinbutton1_adj = gtk_adjustment_new (EndMin, 0, 59, 1, 10, 0); // min
    spinbutton = gtk_spin_button_new (GTK_ADJUSTMENT (spinbutton1_adj), 1, 0); gtk_widget_show (spinbutton);
    gtk_table_attach (GTK_TABLE (table3), spinbutton, 1, 2, 0, 1, (GtkAttachOptions) (GTK_EXPAND | GTK_FILL), (GtkAttachOptions) (0), 0, 0);
    gtk_spin_button_set_numeric (GTK_SPIN_BUTTON (spinbutton), TRUE);
    gtk_spin_button_set_wrap (GTK_SPIN_BUTTON (spinbutton), TRUE);
    g_signal_connect( G_OBJECT( spinbutton ), "value_changed", G_CALLBACK( ChangeStartOrEndTime ), GINT_TO_POINTER(12) );

    spinbutton1_adj = gtk_adjustment_new (EndSec, 0, 59.99999, 1.0, 10.0, 0); // sec
    spinbutton = gtk_spin_button_new (GTK_ADJUSTMENT (spinbutton1_adj), 1, 4); gtk_widget_show (spinbutton);
    gtk_table_attach (GTK_TABLE (table3), spinbutton, 2, 3, 0, 1, (GtkAttachOptions) (GTK_EXPAND | GTK_FILL), (GtkAttachOptions) (0), 0, 0);
    gtk_spin_button_set_numeric (GTK_SPIN_BUTTON (spinbutton), TRUE);
    gtk_spin_button_set_wrap (GTK_SPIN_BUTTON (spinbutton), TRUE);
    g_signal_connect( G_OBJECT( spinbutton ), "value_changed", G_CALLBACK( ChangeStartOrEndTime ), GINT_TO_POINTER(13) );

    label = gtk_label_new (_("hour")); gtk_widget_show (label);
    gtk_table_attach (GTK_TABLE (table3), label, 0, 1, 1, 2, (GtkAttachOptions) (GTK_FILL), (GtkAttachOptions) (0), 0, 0);
    gtk_label_set_use_markup (GTK_LABEL (label), TRUE);
    gtk_label_set_justify (GTK_LABEL (label), GTK_JUSTIFY_CENTER);

    label = gtk_label_new (_("min")); gtk_widget_show (label);
    gtk_table_attach (GTK_TABLE (table3), label, 1, 2, 1, 2, (GtkAttachOptions) (GTK_FILL), (GtkAttachOptions) (0), 0, 0);

    label = gtk_label_new (_("sec")); gtk_widget_show (label);
    gtk_table_attach (GTK_TABLE (table3), label, 2, 3, 1, 2, (GtkAttachOptions) (GTK_FILL), (GtkAttachOptions) (0), 0, 0);



    // time increment + number of frames
    ++row;
    label = gtk_label_new (_("Time Inc.\n(seconds):")); gtk_widget_show (label);
    gtk_table_attach (GTK_TABLE (table1), label, 0, 1, row, row+1, (GtkAttachOptions) (GTK_FILL), (GtkAttachOptions) (0), 0, 0);
    gtk_label_set_use_markup (GTK_LABEL (label), TRUE);
    gtk_label_set_justify (GTK_LABEL (label), GTK_JUSTIFY_RIGHT);
    gtk_misc_set_alignment (GTK_MISC (label), 0, 0.5);

    spinbutton1_adj = gtk_adjustment_new (TimeInc, 0, 86400.0, 1, 60, 0);
    spinbutton = gtk_spin_button_new (GTK_ADJUSTMENT (spinbutton1_adj), 1, 4);
    gtk_widget_show (spinbutton);
    gtk_table_attach (GTK_TABLE (table1), spinbutton, 1, 2, row, row+1, (GtkAttachOptions) (0), (GtkAttachOptions) (0), 0, 0);
    gtk_spin_button_set_numeric (GTK_SPIN_BUTTON (spinbutton), TRUE);
    g_signal_connect( G_OBJECT( spinbutton ), "value_changed", G_CALLBACK( ChangeTimeInc ), NULL );


    // dump frames
    DumpFramesCheckbutton = gtk_check_button_new_with_mnemonic (_("Dump Frames")); gtk_widget_show (DumpFramesCheckbutton);
    gtk_table_attach (GTK_TABLE (table1), DumpFramesCheckbutton, 2, 4, row, row+1, (GtkAttachOptions) (0), (GtkAttachOptions) (0), 0, 0);
    if (DumpFrames) gtk_toggle_button_set_active( GTK_TOGGLE_BUTTON( DumpFramesCheckbutton ), DumpFrames );
    g_signal_connect( G_OBJECT( DumpFramesCheckbutton ), "toggled", G_CALLBACK( ToggleDumpFrames ), NULL );

    // Current Frame Label
    ++row;
    //sprintf(Str, "Current Frame: %ld / %ld", cFrame, nFrames);
    sprintf(Str, "Frames Done: %ld    Frames Remaining: %ld    (Total: %ld)", cFrame, nFramesLeft, nFrames);
    cFramesLabel = gtk_label_new (Str); gtk_widget_show (cFramesLabel);
    gtk_table_attach (GTK_TABLE (table1), cFramesLabel, 0, 4, row, row+1, (GtkAttachOptions) (0), (GtkAttachOptions) (0), 0, 0);
    gtk_misc_set_alignment (GTK_MISC (cFramesLabel), 0, 0.5);


    // Start Time Label
    ++row;
    sprintf(Str, "Start Time: %4d/%02d/%02d  %02d:%02d:%02d.%03d\n  UT = %.8lf  JD = %.8lf", StartYear, StartMonth, StartDay,
                                    StartHour, StartMin, StartSec, StartMilliSec, StartUT, StartJD );
    StartTimeLabel = gtk_label_new( Str ); gtk_widget_show(StartTimeLabel);
    gtk_table_attach (GTK_TABLE (table1), StartTimeLabel, 0, 4, row, row+1, (GtkAttachOptions) (0), (GtkAttachOptions) (0), 0, 0);
    gtk_misc_set_alignment (GTK_MISC (StartTimeLabel), 0, 0.5);

    // End Time Label
    ++row;
    sprintf(Str, "End Time: %4d/%02d/%02d  %02d:%02d:%02d.%03d\n  UT = %.8lf  JD = %.8lf", EndYear, EndMonth, EndDay,
                                    EndHour, EndMin, EndSec, EndMilliSec, EndUT, EndJD );
    EndTimeLabel = gtk_label_new( Str ); gtk_widget_show(EndTimeLabel);
    gtk_table_attach (GTK_TABLE (table1), EndTimeLabel, 0, 4, row, row+1, (GtkAttachOptions) (0), (GtkAttachOptions) (0), 0, 0);
    gtk_misc_set_alignment (GTK_MISC (EndTimeLabel), 0, 0.5);

    // Current Time Label
    ++row;
    sprintf(Str, "Current Time: %4d/%02d/%02d  %02d:%02d:%02d.%03d\n  UT = %.8lf  JD = %.8lf", CurrentYear, CurrentMonth, CurrentDay,
                                    CurrentHour, CurrentMin, CurrentSec, CurrentMilliSec, CurrentUT, CurrentJD );
    CurrentTimeLabel = gtk_label_new( Str ); gtk_widget_show(CurrentTimeLabel);
    gtk_table_attach (GTK_TABLE (table1), CurrentTimeLabel, 0, 4, row, row+1, (GtkAttachOptions) (0), (GtkAttachOptions) (0), 0, 0);
    gtk_misc_set_alignment (GTK_MISC(CurrentTimeLabel), 0, 0.5);


    // ********* action buttons ************
    ++row;
    hbox = gtk_hbox_new (FALSE, 10); gtk_widget_show (hbox);
    gtk_table_attach (GTK_TABLE (table1), hbox, 0, 4, row, row+1, (GtkAttachOptions) (GTK_FILL), (GtkAttachOptions) (0), 0, 0);

//    button = gtk_button_new_with_mnemonic (_("Reset Current Time\n To Start Time")); gtk_widget_show (button);

    button = gtk_button_new( ); gtk_widget_show( button );
    gtk_box_pack_start (GTK_BOX (hbox), button, FALSE, FALSE, 0);
    alignment = gtk_alignment_new( 0.5, 0.5, 0, 0 ); gtk_widget_show( alignment );
    gtk_container_add( GTK_CONTAINER( button ), alignment );
    vbox2 = gtk_vbox_new( FALSE, 2 ); gtk_widget_show( vbox2 );
    gtk_container_add( GTK_CONTAINER( alignment ), vbox2 );
//    image = gtk_image_new_from_stock( "gtk-goto-first", GTK_ICON_SIZE_BUTTON); gtk_widget_show( image );
    image = create_pixmap(window1, "go-first.png"); gtk_widget_show (image);
    gtk_box_pack_start( GTK_BOX( vbox2 ), image, FALSE, FALSE, 0 );
    label = gtk_label_new_with_mnemonic( _("Start") ); gtk_widget_show( label );
    gtk_box_pack_start( GTK_BOX( vbox2 ), label, FALSE, FALSE, 0 );
    g_signal_connect( G_OBJECT( button ), "clicked", G_CALLBACK( TimeAction ), GINT_TO_POINTER( TIME_RESET_BACKWARD_TO_START ) );

    button = gtk_button_new( ); gtk_widget_show( button );
    gtk_box_pack_start (GTK_BOX (hbox), button, FALSE, FALSE, 0);
    alignment = gtk_alignment_new( 0.5, 0.5, 0, 0 ); gtk_widget_show( alignment );
    gtk_container_add( GTK_CONTAINER( button ), alignment );
    vbox2 = gtk_vbox_new( FALSE, 2 ); gtk_widget_show( vbox2 );
    gtk_container_add( GTK_CONTAINER( alignment ), vbox2 );
//    image = gtk_image_new_from_stock( "gtk-go-back", GTK_ICON_SIZE_BUTTON); gtk_widget_show( image );
    image = create_pixmap(window1, "go-previous.png"); gtk_widget_show (image);
    gtk_box_pack_start( GTK_BOX( vbox2 ), image, FALSE, FALSE, 0 );
    label = gtk_label_new_with_mnemonic( _("Play") ); gtk_widget_show( label );
    gtk_box_pack_start( GTK_BOX( vbox2 ), label, FALSE, FALSE, 0 );
    g_signal_connect( G_OBJECT( button ), "clicked", G_CALLBACK( TimeAction ), GINT_TO_POINTER( TIME_PLAY_BACKWARD ) );

    button = gtk_button_new( ); gtk_widget_show( button );
    gtk_box_pack_start (GTK_BOX (hbox), button, FALSE, FALSE, 0);
    alignment = gtk_alignment_new( 0.5, 0.5, 0, 0 ); gtk_widget_show( alignment );
    gtk_container_add( GTK_CONTAINER( button ), alignment );
    vbox2 = gtk_vbox_new( FALSE, 2 ); gtk_widget_show( vbox2 );
    gtk_container_add( GTK_CONTAINER( alignment ), vbox2 );
//    image = gtk_image_new_from_stock( "gtk-go-back", GTK_ICON_SIZE_BUTTON); gtk_widget_show( image );
    image = create_pixmap(window1, "go-previous.png"); gtk_widget_show (image);
    gtk_box_pack_start( GTK_BOX( vbox2 ), image, FALSE, FALSE, 0 );
    label = gtk_label_new_with_mnemonic( _("Step") ); gtk_widget_show( label );
    gtk_box_pack_start( GTK_BOX( vbox2 ), label, FALSE, FALSE, 0 );
    g_signal_connect( G_OBJECT( button ), "clicked", G_CALLBACK( TimeAction ), GINT_TO_POINTER( TIME_STEP_BACKWARD ) );

    button = gtk_button_new( ); gtk_widget_show( button );
    gtk_box_pack_start (GTK_BOX (hbox), button, FALSE, FALSE, 0);
    alignment = gtk_alignment_new( 0.5, 0.5, 0, 0 ); gtk_widget_show( alignment );
    gtk_container_add( GTK_CONTAINER( button ), alignment );
    vbox2 = gtk_vbox_new( FALSE, 2 ); gtk_widget_show( vbox2 );
    gtk_container_add( GTK_CONTAINER( alignment ), vbox2 );
//    image = gtk_image_new_from_stock( "gtk-stop", GTK_ICON_SIZE_BUTTON); gtk_widget_show( image );
    image = create_pixmap(window1, "window-close.png"); gtk_widget_show (image);
    gtk_box_pack_start( GTK_BOX( vbox2 ), image, FALSE, FALSE, 0 );
    label = gtk_label_new_with_mnemonic( _("Stop") ); gtk_widget_show( label );
    gtk_box_pack_start( GTK_BOX( vbox2 ), label, FALSE, FALSE, 0 );
    g_signal_connect( G_OBJECT( button ), "clicked", G_CALLBACK( TimeAction ), GINT_TO_POINTER( TIME_STOP ) );


    button = gtk_button_new( ); gtk_widget_show( button );
    gtk_box_pack_start (GTK_BOX (hbox), button, FALSE, FALSE, 0);
    alignment = gtk_alignment_new( 0.5, 0.5, 0, 0 ); gtk_widget_show( alignment );
    gtk_container_add( GTK_CONTAINER( button ), alignment );
    vbox2 = gtk_vbox_new( FALSE, 2 ); gtk_widget_show( vbox2 );
    gtk_container_add( GTK_CONTAINER( alignment ), vbox2 );
//    image = gtk_image_new_from_stock( "gtk-go-forward", GTK_ICON_SIZE_BUTTON); gtk_widget_show( image );
    image = create_pixmap(window1, "go-next.png"); gtk_widget_show (image);
    gtk_box_pack_start( GTK_BOX( vbox2 ), image, FALSE, FALSE, 0 );
    label = gtk_label_new_with_mnemonic( _("Step") ); gtk_widget_show( label );
    gtk_box_pack_start( GTK_BOX( vbox2 ), label, FALSE, FALSE, 0 );
    g_signal_connect( G_OBJECT( button ), "clicked", G_CALLBACK( TimeAction ), GINT_TO_POINTER( TIME_STEP_FOREWARD ) );

    button = gtk_button_new( ); gtk_widget_show( button );
    gtk_box_pack_start (GTK_BOX (hbox), button, FALSE, FALSE, 0);
    alignment = gtk_alignment_new( 0.5, 0.5, 0, 0 ); gtk_widget_show( alignment );
    gtk_container_add( GTK_CONTAINER( button ), alignment );
    vbox2 = gtk_vbox_new( FALSE, 2 ); gtk_widget_show( vbox2 );
    gtk_container_add( GTK_CONTAINER( alignment ), vbox2 );
//    image = gtk_image_new_from_stock( "gtk-go-forward", GTK_ICON_SIZE_BUTTON); gtk_widget_show( image );
    image = create_pixmap(window1, "go-next.png"); gtk_widget_show (image);
    gtk_box_pack_start( GTK_BOX( vbox2 ), image, FALSE, FALSE, 0 );
    label = gtk_label_new_with_mnemonic( _("Play") ); gtk_widget_show( label );
    gtk_box_pack_start( GTK_BOX( vbox2 ), label, FALSE, FALSE, 0 );
    g_signal_connect( G_OBJECT( button ), "clicked", G_CALLBACK( TimeAction ), GINT_TO_POINTER( TIME_PLAY_FOREWARD ) );

    button = gtk_button_new( ); gtk_widget_show( button );
    gtk_box_pack_start (GTK_BOX (hbox), button, FALSE, FALSE, 0);
    alignment = gtk_alignment_new( 0.5, 0.5, 0, 0 ); gtk_widget_show( alignment );
    gtk_container_add( GTK_CONTAINER( button ), alignment );
    vbox2 = gtk_vbox_new( FALSE, 2 ); gtk_widget_show( vbox2 );
    gtk_container_add( GTK_CONTAINER( alignment ), vbox2 );
    //image = gtk_image_new_from_stock( "gtk-go-last.png", GTK_ICON_SIZE_BUTTON); gtk_widget_show( image );
    image = create_pixmap(window1, "go-last.png"); gtk_widget_show (image);
    gtk_box_pack_start( GTK_BOX( vbox2 ), image, FALSE, FALSE, 0 );
    label = gtk_label_new_with_mnemonic( _("End") ); gtk_widget_show( label );
    gtk_box_pack_start( GTK_BOX( vbox2 ), label, FALSE, FALSE, 0 );
    g_signal_connect( G_OBJECT( button ), "clicked", G_CALLBACK( TimeAction ), GINT_TO_POINTER( TIME_RESET_FOREWARD_TO_END ) );


    button = gtk_button_new(); gtk_widget_show(button);
    gtk_box_pack_start (GTK_BOX (hbox), button, FALSE, FALSE, 0);
    alignment = gtk_alignment_new(0.5, 0.5, 0, 0); gtk_widget_show(alignment);
    gtk_container_add (GTK_CONTAINER (button), alignment);
    vbox2 = gtk_vbox_new (FALSE, 2); gtk_widget_show (vbox2);
    gtk_container_add (GTK_CONTAINER (alignment), vbox2);
    image = create_pixmap(window1, "system-run.png"); gtk_widget_show (image);
    gtk_box_pack_start (GTK_BOX (vbox2), image, FALSE, FALSE, 0);
    label = gtk_label_new_with_mnemonic (_("RealTime")); gtk_widget_show (label);
    gtk_box_pack_start (GTK_BOX (vbox2), label, FALSE, FALSE, 0);
    g_signal_connect( G_OBJECT( button ), "clicked", G_CALLBACK( TimeAction ), GINT_TO_POINTER( TIME_REALTIMEPLAY ) );




    /*
     * ******* Coordinate Systems Page *****************************************************
     */
    vbox2 = gtk_vbox_new (FALSE, 0); gtk_widget_show (vbox2);
    gtk_container_set_border_width (GTK_CONTAINER (vbox2), 20);

    // Page title
    label = gtk_label_new (_("<b><span size=\"small\">Coord Systems</span></b>")); gtk_widget_show (label);
    gtk_label_set_justify (GTK_LABEL (label), GTK_JUSTIFY_CENTER);
    gtk_label_set_use_markup( GTK_LABEL(label), TRUE );
    gtk_notebook_append_page( GTK_NOTEBOOK(notebook), vbox2, label );

    // Table for widgets
    table1 = gtk_table_new (8, 4, FALSE); gtk_widget_show (table1);
    gtk_box_pack_start (GTK_BOX (vbox2), table1, TRUE, TRUE, 15);
    gtk_container_set_border_width (GTK_CONTAINER (table1), 30);
    gtk_table_set_row_spacings (GTK_TABLE (table1), 10);
    gtk_table_set_col_spacings (GTK_TABLE (table1), 40);
    row = 0;

    /*
     *  Coordinate System
     */
    label = gtk_label_new (_("<b>Coordinate System</b>")); gtk_widget_show (label);
    gtk_table_attach (GTK_TABLE (table1), label, 0, 1, 0, 1, (GtkAttachOptions) (GTK_FILL), (GtkAttachOptions) (0), 0, 0);
    gtk_label_set_use_markup (GTK_LABEL (label), TRUE);
    gtk_label_set_justify (GTK_LABEL (label), GTK_JUSTIFY_CENTER);

    RadioCoordSystem[0] = gtk_radio_button_new_with_mnemonic (NULL, _("GSM")); gtk_widget_show (RadioCoordSystem[0]);
    gtk_table_attach (GTK_TABLE (table1), RadioCoordSystem[0], 0, 1, 1, 2, (GtkAttachOptions) (GTK_FILL), (GtkAttachOptions) (0), 20, 0);
    gtk_radio_button_set_group (GTK_RADIO_BUTTON (RadioCoordSystem[0]), RadioCoordSystemGroup);
    RadioCoordSystemGroup = gtk_radio_button_get_group (GTK_RADIO_BUTTON (RadioCoordSystem[0]));
    gtk_toggle_button_set_active (GTK_TOGGLE_BUTTON (RadioCoordSystem[0]), TRUE);
    g_signal_connect( G_OBJECT( RadioCoordSystem[0] ), "toggled", G_CALLBACK( SetCoordSystem ), GINT_TO_POINTER( 1 ) );

    RadioCoordSystem[1] = gtk_radio_button_new_with_mnemonic (NULL, _("SM")); gtk_widget_show (RadioCoordSystem[1]);
    gtk_table_attach (GTK_TABLE (table1), RadioCoordSystem[1], 0, 1, 2, 3, (GtkAttachOptions) (GTK_FILL), (GtkAttachOptions) (0), 20, 0);
    gtk_radio_button_set_group (GTK_RADIO_BUTTON (RadioCoordSystem[1]), RadioCoordSystemGroup);
    RadioCoordSystemGroup = gtk_radio_button_get_group (GTK_RADIO_BUTTON (RadioCoordSystem[1]));
    g_signal_connect( G_OBJECT( RadioCoordSystem[1] ), "toggled", G_CALLBACK( SetCoordSystem ), GINT_TO_POINTER( 2 ) );

    RadioCoordSystem[2] = gtk_radio_button_new_with_mnemonic (NULL, _("GSE")); gtk_widget_show (RadioCoordSystem[2]);
    gtk_table_attach (GTK_TABLE (table1), RadioCoordSystem[2], 0, 1, 3, 4, (GtkAttachOptions) (GTK_FILL), (GtkAttachOptions) (0), 20, 0);
    gtk_radio_button_set_group (GTK_RADIO_BUTTON (RadioCoordSystem[2]), RadioCoordSystemGroup);
    RadioCoordSystemGroup = gtk_radio_button_get_group (GTK_RADIO_BUTTON (RadioCoordSystem[2]));
    g_signal_connect( G_OBJECT( RadioCoordSystem[2] ), "toggled", G_CALLBACK( SetCoordSystem ), GINT_TO_POINTER( 3 ) );

    RadioCoordSystem[3] = gtk_radio_button_new_with_mnemonic (NULL, _("GEI2000")); gtk_widget_show (RadioCoordSystem[3]);
    gtk_table_attach (GTK_TABLE (table1), RadioCoordSystem[3], 0, 1, 4, 5, (GtkAttachOptions) (GTK_FILL), (GtkAttachOptions) (0), 20, 0);
    gtk_radio_button_set_group (GTK_RADIO_BUTTON (RadioCoordSystem[3]), RadioCoordSystemGroup);
    RadioCoordSystemGroup = gtk_radio_button_get_group (GTK_RADIO_BUTTON (RadioCoordSystem[3]));
    g_signal_connect( G_OBJECT( RadioCoordSystem[3] ), "toggled", G_CALLBACK( SetCoordSystem ), GINT_TO_POINTER( 4 ) );

    RadioCoordSystem[4] = gtk_radio_button_new_with_mnemonic (NULL, _("WGS84 (GEO)")); gtk_widget_show (RadioCoordSystem[4]);
    gtk_table_attach (GTK_TABLE (table1), RadioCoordSystem[4], 0, 1, 5, 6, (GtkAttachOptions) (GTK_FILL), (GtkAttachOptions) (0), 20, 0);
    gtk_radio_button_set_group (GTK_RADIO_BUTTON (RadioCoordSystem[4]), RadioCoordSystemGroup);
    RadioCoordSystemGroup = gtk_radio_button_get_group (GTK_RADIO_BUTTON (RadioCoordSystem[4]));
    g_signal_connect( G_OBJECT( RadioCoordSystem[4] ), "toggled", G_CALLBACK( SetCoordSystem ), GINT_TO_POINTER( 5 ) );



    /*
     *  Show Axes
     */
    label = gtk_label_new (_("<b>Show Axes</b>")); gtk_widget_show (label);
    gtk_table_attach (GTK_TABLE (table1), label, 1, 2, 0, 1, (GtkAttachOptions) (GTK_FILL), (GtkAttachOptions) (0), 0, 0);
    gtk_label_set_use_markup (GTK_LABEL (label), TRUE);

    checkbutton = gtk_check_button_new_with_mnemonic (_("GSM")); gtk_widget_show (checkbutton);
    gtk_table_attach (GTK_TABLE (table1), checkbutton, 1, 2, 1, 2, (GtkAttachOptions) (GTK_FILL), (GtkAttachOptions) (0), 0, 0);
    gtk_toggle_button_set_active (GTK_TOGGLE_BUTTON (checkbutton), TRUE);

    checkbutton = gtk_check_button_new_with_mnemonic (_("SM")); gtk_widget_show (checkbutton);
    gtk_table_attach (GTK_TABLE (table1), checkbutton, 1, 2, 2, 3, (GtkAttachOptions) (GTK_FILL), (GtkAttachOptions) (0), 0, 0);

    checkbutton = gtk_check_button_new_with_mnemonic (_("GSE")); gtk_widget_show (checkbutton);
    gtk_table_attach (GTK_TABLE (table1), checkbutton, 1, 2, 3, 4, (GtkAttachOptions) (GTK_FILL), (GtkAttachOptions) (0), 0, 0);

    checkbutton = gtk_check_button_new_with_mnemonic (_("GEI")); gtk_widget_show (checkbutton);
    gtk_table_attach (GTK_TABLE (table1), checkbutton, 1, 2, 4, 5, (GtkAttachOptions) (GTK_FILL), (GtkAttachOptions) (0), 0, 0);

    checkbutton = gtk_check_button_new_with_mnemonic (_("GEO")); gtk_widget_show (checkbutton);
    gtk_table_attach (GTK_TABLE (table1), checkbutton, 1, 2, 5, 6, (GtkAttachOptions) (GTK_FILL), (GtkAttachOptions) (0), 0, 0);




    /*
     *  Show Eq Plane grid
     */
    label = gtk_label_new (_("<b>Show Eq. Grid</b>")); gtk_widget_show (label);
    gtk_table_attach (GTK_TABLE (table1), label, 2, 3, 0, 1, (GtkAttachOptions) (GTK_FILL), (GtkAttachOptions) (0), 0, 0);
    gtk_label_set_use_markup (GTK_LABEL (label), TRUE);

    checkbutton = gtk_check_button_new_with_mnemonic (_("GSM")); gtk_widget_show (checkbutton);
    gtk_table_attach (GTK_TABLE (table1), checkbutton, 2, 3, 1, 2, (GtkAttachOptions) (GTK_FILL), (GtkAttachOptions) (0), 0, 0);
    gtk_toggle_button_set_active (GTK_TOGGLE_BUTTON (checkbutton), TRUE);

    checkbutton = gtk_check_button_new_with_mnemonic (_("SM")); gtk_widget_show (checkbutton);
    gtk_table_attach (GTK_TABLE (table1), checkbutton, 2, 3, 2, 3, (GtkAttachOptions) (GTK_FILL), (GtkAttachOptions) (0), 0, 0);

    checkbutton = gtk_check_button_new_with_mnemonic (_("GSE")); gtk_widget_show (checkbutton);
    gtk_table_attach (GTK_TABLE (table1), checkbutton, 2, 3, 3, 4, (GtkAttachOptions) (GTK_FILL), (GtkAttachOptions) (0), 0, 0);

    checkbutton = gtk_check_button_new_with_mnemonic (_("GEI")); gtk_widget_show (checkbutton);
    gtk_table_attach (GTK_TABLE (table1), checkbutton, 2, 3, 4, 5, (GtkAttachOptions) (GTK_FILL), (GtkAttachOptions) (0), 0, 0);

    checkbutton = gtk_check_button_new_with_mnemonic (_("GEO")); gtk_widget_show (checkbutton);
    gtk_table_attach (GTK_TABLE (table1), checkbutton, 2, 3, 5, 6, (GtkAttachOptions) (GTK_FILL), (GtkAttachOptions) (0), 0, 0);


    /*
     *  Color of Eq Plane grid
     */
    label = gtk_label_new (_("<b>Grid Color</b>")); gtk_widget_show (label);
    gtk_table_attach (GTK_TABLE (table1), label, 3, 4, 0, 1, (GtkAttachOptions) (GTK_FILL), (GtkAttachOptions) (0), 0, 0);
    gtk_label_set_use_markup (GTK_LABEL (label), TRUE);

    colorbutton = gtk_color_button_new (); gtk_widget_show (colorbutton);
    gtk_table_attach (GTK_TABLE (table1), colorbutton, 3, 4, 1, 2, (GtkAttachOptions) (GTK_FILL), (GtkAttachOptions) (0), 0, 0);

    colorbutton = gtk_color_button_new (); gtk_widget_show (colorbutton);
    gtk_table_attach (GTK_TABLE (table1), colorbutton, 3, 4, 2, 3, (GtkAttachOptions) (GTK_FILL), (GtkAttachOptions) (0), 0, 0);

    colorbutton = gtk_color_button_new (); gtk_widget_show (colorbutton);
    gtk_table_attach (GTK_TABLE (table1), colorbutton, 3, 4, 3, 4, (GtkAttachOptions) (GTK_FILL), (GtkAttachOptions) (0), 0, 0);

    colorbutton = gtk_color_button_new (); gtk_widget_show (colorbutton);
    gtk_table_attach (GTK_TABLE (table1), colorbutton, 3, 4, 4, 5, (GtkAttachOptions) (GTK_FILL), (GtkAttachOptions) (0), 0, 0);

    colorbutton = gtk_color_button_new (); gtk_widget_show (colorbutton);
    gtk_table_attach (GTK_TABLE (table1), colorbutton, 3, 4, 5, 6, (GtkAttachOptions) (GTK_FILL), (GtkAttachOptions) (0), 0, 0);









    /*
     * ******** Field Lines Page ****************************************************
     */
    vbox2 = gtk_vbox_new (FALSE, 0); gtk_widget_show (vbox2);
    gtk_container_set_border_width (GTK_CONTAINER (vbox2), 20);

    // Page title
    label = gtk_label_new (_("<b><span size=\"small\">Field Lines</span></b>")); gtk_widget_show (label);
    gtk_label_set_justify (GTK_LABEL (label), GTK_JUSTIFY_CENTER);
    gtk_label_set_use_markup( GTK_LABEL(label), TRUE );
    gtk_notebook_append_page( GTK_NOTEBOOK(notebook), vbox2, label );

    // Table for widgets
    table1 = gtk_table_new( 40, 10, FALSE ); gtk_widget_show (table1);
    gtk_box_pack_start (GTK_BOX (vbox2), table1, TRUE, TRUE, 15);
    gtk_table_set_row_spacings( GTK_TABLE (table1), 0 );
    gtk_table_set_col_spacings( GTK_TABLE (table1), 10 );


    col = 0;
    // Pitch angle column
    label = gtk_label_new (_("<b>Pitch\nAngle</b>")); gtk_widget_show (label);
    gtk_table_attach (GTK_TABLE (table1), label, col, col+1, 0, 2, (GtkAttachOptions) (GTK_FILL), (GtkAttachOptions)(GTK_FILL), 0, 0);
    gtk_label_set_justify (GTK_LABEL (label), GTK_JUSTIFY_CENTER);
    gtk_label_set_use_markup( GTK_LABEL(label), TRUE );
    ++col;

    // vertical separator
    vseparator = gtk_vseparator_new (); gtk_widget_show (vseparator);
    gtk_table_attach (GTK_TABLE (table1), vseparator, col, col+1, 0, 13, (GtkAttachOptions)(GTK_FILL), (GtkAttachOptions)(GTK_FILL), 0, 0);
    ++col;

    // Column Headers for Field Lines
    label = gtk_label_new (_("<b>Show\nField\nLines</b>")); gtk_widget_show (label);
    gtk_table_attach (GTK_TABLE (table1), label, col, col+1, 0, 2, (GtkAttachOptions) (GTK_FILL), (GtkAttachOptions)(GTK_FILL), 0, 0);
    gtk_label_set_justify (GTK_LABEL (label), GTK_JUSTIFY_CENTER);
    gtk_label_set_use_markup( GTK_LABEL(label), TRUE );
    ++col;

    label = gtk_label_new (_("<b><span size=\"large\">Field Line Material</span></b>")); gtk_widget_show (label);
    gtk_table_attach (GTK_TABLE (table1), label, 3, 8, 0, 1, (GtkAttachOptions) (GTK_FILL), (GtkAttachOptions) (GTK_FILL), 0, 0);
    gtk_label_set_justify (GTK_LABEL (label), GTK_JUSTIFY_CENTER);
    gtk_label_set_use_markup( GTK_LABEL(label), TRUE );

    label = gtk_label_new (_("<b><span size=\"small\">Material</span></b>")); gtk_widget_show (label);
    gtk_table_attach (GTK_TABLE (table1), label, col, col+1, 1, 2, (GtkAttachOptions) (GTK_FILL), (GtkAttachOptions) (GTK_FILL), 0, 0);
    gtk_label_set_justify (GTK_LABEL (label), GTK_JUSTIFY_CENTER);
    gtk_label_set_use_markup( GTK_LABEL(label), TRUE );
    ++col;

    label = gtk_label_new (_("<b><span size=\"small\">Diffuse</span></b>")); gtk_widget_show (label);
    gtk_table_attach (GTK_TABLE (table1), label, col, col+1, 1, 2, (GtkAttachOptions) (GTK_FILL), (GtkAttachOptions) (GTK_FILL), 0, 0);
    gtk_label_set_justify (GTK_LABEL (label), GTK_JUSTIFY_CENTER);
    gtk_label_set_use_markup( GTK_LABEL(label), TRUE );
    ++col;

    label = gtk_label_new (_("<b><span size=\"small\">Ambient</span></b>")); gtk_widget_show (label);
    gtk_table_attach (GTK_TABLE (table1), label, col, col+1, 1, 2, (GtkAttachOptions) (GTK_FILL), (GtkAttachOptions) (GTK_FILL), 0, 0);
    gtk_label_set_justify (GTK_LABEL (label), GTK_JUSTIFY_CENTER);
    gtk_label_set_use_markup( GTK_LABEL(label), TRUE );
    ++col;

    label = gtk_label_new (_("<b><span size=\"small\">Specular</span></b>")); gtk_widget_show (label);
    gtk_table_attach (GTK_TABLE (table1), label, col, col+1, 1, 2, (GtkAttachOptions) (GTK_FILL), (GtkAttachOptions) (GTK_FILL), 0, 0);
    gtk_label_set_justify (GTK_LABEL (label), GTK_JUSTIFY_CENTER);
    gtk_label_set_use_markup( GTK_LABEL(label), TRUE );
    ++col;

    label = gtk_label_new (_("<b><span size=\"small\">Shininess</span></b>")); gtk_widget_show (label);
    gtk_table_attach (GTK_TABLE (table1), label, col, col+1, 1, 2, (GtkAttachOptions) (GTK_FILL), (GtkAttachOptions) (GTK_FILL), 0, 0);
    gtk_label_set_justify (GTK_LABEL (label), GTK_JUSTIFY_CENTER);
    gtk_label_set_use_markup( GTK_LABEL(label), TRUE );
    ++col;

    // Separator
    hseparator = gtk_hseparator_new (); gtk_widget_show (hseparator);
    gtk_table_attach (GTK_TABLE (table1), hseparator, 0, 8, 2, 3, (GtkAttachOptions) (GTK_EXPAND | GTK_FILL), (GtkAttachOptions) (GTK_FILL), 0, 0);



    /*
     *  Fill in rows
     */
    for (i=0; i<=ObjInfo->MagEphemInfo->nAlpha; i++){

        col = 0;

        if (i==ObjInfo->MagEphemInfo->nAlpha){
            sprintf( Str, "<small><b>All</b></small>" );
        } else {
            sprintf( Str, "<small><b>%g\u00b0</b></small>", ObjInfo->MagEphemInfo->Alpha[i] );
        }
        label = gtk_label_new( Str ); gtk_widget_show( label );
        gtk_table_attach( GTK_TABLE(table1), label, col, col+1, 3+i, 4+i, (GtkAttachOptions)(GTK_FILL), (GtkAttachOptions)(GTK_SHRINK), 0, 0 );
        gtk_label_set_use_markup( GTK_LABEL(label), TRUE );
        gtk_label_set_justify( GTK_LABEL(label), GTK_JUSTIFY_CENTER);
        ++col;
        ++col;


        /*
         *  Field Lines
         */
        gInfo->FieldLineShowPitchAngleButton[i] = gtk_check_button_new(); gtk_widget_show( gInfo->FieldLineShowPitchAngleButton[i] );
        gtk_widget_set_size_request( gInfo->FieldLineShowPitchAngleButton[i], 30, 20);
        if (i==ObjInfo->MagEphemInfo->nAlpha) gtk_toggle_button_set_active( GTK_TOGGLE_BUTTON( gInfo->FieldLineShowPitchAngleButton[i] ), ShowAllPitchAngles );
        else      gtk_toggle_button_set_active( GTK_TOGGLE_BUTTON( gInfo->FieldLineShowPitchAngleButton[i] ), ShowPitchAngle[i] );
        gtk_table_attach( GTK_TABLE(table1), gInfo->FieldLineShowPitchAngleButton[i], col, col+1, 3+i, 4+i, (GtkAttachOptions)(GTK_FILL), (GtkAttachOptions)(GTK_SHRINK), 0, 0 );
        gInfo->FieldLineShowPitchAngleButtonHandler[i] = g_signal_connect( G_OBJECT( gInfo->FieldLineShowPitchAngleButton[i] ), "toggled", G_CALLBACK( SelectPitchAngles2 ), GINT_TO_POINTER(i) );
        ++col;



        GtkTreeIter     iter;
        GtkTreeStore    *ts = gtk_tree_store_new(1, G_TYPE_STRING);
        GtkCellRenderer *cr = gtk_cell_renderer_text_new();
        g_object_set( G_OBJECT(cr), "font", "Arial bold 8", NULL );
        gtk_tree_store_clear( GTK_TREE_STORE(ts) );

        for (ii=nNamedMaterials-1; ii>=0; ii--){
            gtk_tree_store_insert( GTK_TREE_STORE(ts), &iter, NULL, 0 );
            gtk_tree_store_set(GTK_TREE_STORE(ts), &iter, 0, NamedMaterials[ii].Name, -1);
        }
        gtk_tree_store_insert( GTK_TREE_STORE(ts), &iter, NULL, 0 );
        gtk_tree_store_set(GTK_TREE_STORE(ts), &iter, 0, "Custom:", -1);

        gInfo->FieldLineMaterialButton[i] = gtk_combo_box_new_with_model( GTK_TREE_MODEL(ts) );
        gtk_widget_set_size_request( gInfo->FieldLineMaterialButton[i], 30, 20);
        gtk_cell_layout_pack_start( GTK_CELL_LAYOUT(gInfo->FieldLineMaterialButton[i]), cr, FALSE);
        gtk_cell_layout_set_attributes( GTK_CELL_LAYOUT(gInfo->FieldLineMaterialButton[i]), cr, "text", 0, NULL);

        gtk_combo_box_set_active( GTK_COMBO_BOX(gInfo->FieldLineMaterialButton[i]), 0);
        gtk_widget_show( gInfo->FieldLineMaterialButton[i] );
        gtk_table_attach( GTK_TABLE(table1), gInfo->FieldLineMaterialButton[i], col, col+1, 3+i, 4+i, (GtkAttachOptions)(GTK_FILL), (GtkAttachOptions)(GTK_SHRINK), 0, 0 );
        gInfo->FieldLineMaterialButtonHandler[i] = g_signal_connect( G_OBJECT( gInfo->FieldLineMaterialButton[i] ), "changed", G_CALLBACK( ChangeMaterial ), GINT_TO_POINTER(i) );
        ++col;


        color.red = gInfo->FieldLineMaterial[i].diffuse[0]*65535;
        color.green = gInfo->FieldLineMaterial[i].diffuse[1]*65535;
        color.blue = gInfo->FieldLineMaterial[i].diffuse[2]*65535;
        gInfo->FieldLineDiffuseColorButton[i] = gtk_color_button_new_with_color( &color ); gtk_widget_show( gInfo->FieldLineDiffuseColorButton[i] );
        gtk_widget_set_size_request( gInfo->FieldLineDiffuseColorButton[i], 30, 20);
        gtk_table_attach( GTK_TABLE(table1), gInfo->FieldLineDiffuseColorButton[i], col, col+1, 3+i, 4+i, (GtkAttachOptions)(GTK_FILL), (GtkAttachOptions)(GTK_SHRINK), 0, 0 );
        gtk_color_button_set_use_alpha( GTK_COLOR_BUTTON(gInfo->FieldLineDiffuseColorButton[i]), TRUE );
        g_signal_connect( G_OBJECT( gInfo->FieldLineDiffuseColorButton[i] ), "color-set", G_CALLBACK( ChangeMaterialColor ), GINT_TO_POINTER(i*3+0) );
        ++col;

        color.red = gInfo->FieldLineMaterial[i].ambient[0]*65535;
        color.green = gInfo->FieldLineMaterial[i].ambient[1]*65535;
        color.blue = gInfo->FieldLineMaterial[i].ambient[2]*65535;
        gInfo->FieldLineAmbientColorButton[i] = gtk_color_button_new_with_color( &color ); gtk_widget_show( gInfo->FieldLineAmbientColorButton[i] );
        gtk_widget_set_size_request( gInfo->FieldLineAmbientColorButton[i], 30, 20);
        gtk_table_attach( GTK_TABLE(table1), gInfo->FieldLineAmbientColorButton[i], col, col+1, 3+i, 4+i, (GtkAttachOptions)(GTK_FILL), (GtkAttachOptions)(GTK_SHRINK), 0, 0 );
        gtk_color_button_set_use_alpha( GTK_COLOR_BUTTON(gInfo->FieldLineAmbientColorButton[i]), TRUE );
        g_signal_connect( G_OBJECT( gInfo->FieldLineAmbientColorButton[i] ), "color-set", G_CALLBACK( ChangeMaterialColor ), GINT_TO_POINTER(i*3+1) );
        ++col;

        color.red = gInfo->FieldLineMaterial[i].specular[0]*65535;
        color.green = gInfo->FieldLineMaterial[i].specular[1]*65535;
        color.blue = gInfo->FieldLineMaterial[i].specular[2]*65535;
        gInfo->FieldLineSpecularColorButton[i] = gtk_color_button_new_with_color( &color ); gtk_widget_show( gInfo->FieldLineSpecularColorButton[i] );
        gtk_widget_set_size_request( gInfo->FieldLineSpecularColorButton[i], 30, 20);
        gtk_table_attach( GTK_TABLE(table1), gInfo->FieldLineSpecularColorButton[i], col, col+1, 3+i, 4+i, (GtkAttachOptions)(GTK_FILL), (GtkAttachOptions)(GTK_SHRINK), 0, 0 );
        gtk_color_button_set_use_alpha( GTK_COLOR_BUTTON(gInfo->FieldLineSpecularColorButton[i]), TRUE );
        g_signal_connect( G_OBJECT( gInfo->FieldLineSpecularColorButton[i] ), "color-set", G_CALLBACK( ChangeMaterialColor ), GINT_TO_POINTER(i*3+2) );
        ++col;

        spinbutton1_adj = gtk_adjustment_new( 0.15, 0, 1, 0.01, 0.1, 0 );
        gInfo->FieldLineShininessButton[i]  = gtk_spin_button_new( GTK_ADJUSTMENT(spinbutton1_adj), 1, 2); gtk_widget_show( gInfo->FieldLineShininessButton[i]  );
        gtk_widget_set_size_request( gInfo->FieldLineShininessButton[i], 30, 20);
        gtk_table_attach( GTK_TABLE(table1), gInfo->FieldLineShininessButton[i] , col, col+1, 3+i, 4+i, (GtkAttachOptions)(GTK_FILL), (GtkAttachOptions)(GTK_SHRINK), 0, 0 );
        gtk_spin_button_set_numeric( GTK_SPIN_BUTTON(gInfo->FieldLineShininessButton[i] ), TRUE );
        gInfo->FieldLineShininessButtonHandler[i] = g_signal_connect( G_OBJECT( gInfo->FieldLineShininessButton[i] ), "value_changed", G_CALLBACK( ChangeMaterialShininess ), GINT_TO_POINTER(i) );
        ++col;




    }







    /*****************************************************************************************************
     *
     *                                  Drift Shell Notebook Page
     *
     *****************************************************************************************************/
    vbox2 = gtk_vbox_new (FALSE, 0); gtk_widget_show (vbox2);
    gtk_container_set_border_width (GTK_CONTAINER (vbox2), 20);

    // Page title
    label = gtk_label_new (_("<b><span size=\"small\">Drift Shells</span></b>"));
    gtk_widget_show (label);
    gtk_label_set_justify (GTK_LABEL (label), GTK_JUSTIFY_CENTER);
    gtk_label_set_use_markup( GTK_LABEL(label), TRUE );
    gtk_notebook_append_page( GTK_NOTEBOOK(notebook), vbox2, label );

    // Table for widgets
    table1 = gtk_table_new (40, 10, FALSE);
    gtk_widget_show (table1);
    gtk_box_pack_start( GTK_BOX (vbox2), table1, TRUE, TRUE, 15 );
    gtk_table_set_row_spacings (GTK_TABLE (table1), 0);
    gtk_table_set_col_spacings (GTK_TABLE (table1), 10);


    col = 0;
    // Pitch angle column
    label = gtk_label_new (_("<b>Pitch\nAngle</b>")); gtk_widget_show (label);
    gtk_table_attach (GTK_TABLE (table1), label, col, col+1, 0, 2, (GtkAttachOptions) (GTK_FILL), (GtkAttachOptions)(GTK_FILL), 0, 0);
    gtk_label_set_justify (GTK_LABEL (label), GTK_JUSTIFY_CENTER);
    gtk_label_set_use_markup( GTK_LABEL(label), TRUE );
    ++col;

    // vertical separator
    vseparator = gtk_vseparator_new (); gtk_widget_show (vseparator);
    gtk_table_attach (GTK_TABLE (table1), vseparator, col, col+1, 0, 13, (GtkAttachOptions)(GTK_FILL), (GtkAttachOptions)(GTK_FILL), 0, 0);
    ++col;


    /*
     *  Column Headers for Drift Shells
     */
    label = gtk_label_new (_("<b>Show\nDrift\nShells</b>")); gtk_widget_show (label);
    gtk_table_attach (GTK_TABLE (table1), label, col, col+1, 0, 2, (GtkAttachOptions) (GTK_FILL), (GtkAttachOptions) (0), 0, 0);
    gtk_label_set_justify (GTK_LABEL (label), GTK_JUSTIFY_CENTER);
    gtk_label_set_use_markup( GTK_LABEL(label), TRUE );
    ++col;

    label = gtk_label_new (_("<b><span size=\"large\">Drift Shell Material</span></b>")); gtk_widget_show (label);
    gtk_table_attach (GTK_TABLE (table1), label, 3, 8, 0, 1, (GtkAttachOptions) (GTK_FILL), (GtkAttachOptions) (0), 0, 0);
    gtk_label_set_justify (GTK_LABEL (label), GTK_JUSTIFY_CENTER);
    gtk_label_set_use_markup( GTK_LABEL(label), TRUE );

    label = gtk_label_new (_("<b><span size=\"small\">Material</span></b>")); gtk_widget_show (label);
    gtk_table_attach (GTK_TABLE (table1), label, col, col+1, 1, 2, (GtkAttachOptions) (GTK_FILL), (GtkAttachOptions) (0), 0, 0);
    gtk_label_set_justify (GTK_LABEL (label), GTK_JUSTIFY_CENTER);
    gtk_label_set_use_markup( GTK_LABEL(label), TRUE );
    ++col;

    label = gtk_label_new (_("<b><span size=\"small\">Diffuse</span></b>")); gtk_widget_show (label);
    gtk_table_attach (GTK_TABLE (table1), label, col, col+1, 1, 2, (GtkAttachOptions) (GTK_FILL), (GtkAttachOptions) (0), 0, 0);
    gtk_label_set_justify (GTK_LABEL (label), GTK_JUSTIFY_CENTER);
    gtk_label_set_use_markup( GTK_LABEL(label), TRUE );
    ++col;

    label = gtk_label_new (_("<b><span size=\"small\">Ambient</span></b>")); gtk_widget_show (label);
    gtk_table_attach (GTK_TABLE (table1), label, col, col+1, 1, 2, (GtkAttachOptions) (GTK_FILL), (GtkAttachOptions) (0), 0, 0);
    gtk_label_set_justify (GTK_LABEL (label), GTK_JUSTIFY_CENTER);
    gtk_label_set_use_markup( GTK_LABEL(label), TRUE );
    ++col;

    label = gtk_label_new (_("<b><span size=\"small\">Specular</span></b>")); gtk_widget_show (label);
    gtk_table_attach (GTK_TABLE (table1), label, col, col+1, 1, 2, (GtkAttachOptions) (GTK_FILL), (GtkAttachOptions) (0), 0, 0);
    gtk_label_set_justify (GTK_LABEL (label), GTK_JUSTIFY_CENTER);
    gtk_label_set_use_markup( GTK_LABEL(label), TRUE );
    ++col;

    label = gtk_label_new (_("<b><span size=\"small\">Shininess</span></b>")); gtk_widget_show (label);
    gtk_table_attach (GTK_TABLE (table1), label, col, col+1, 1, 2, (GtkAttachOptions) (GTK_FILL), (GtkAttachOptions) (0), 0, 0);
    gtk_label_set_justify (GTK_LABEL (label), GTK_JUSTIFY_CENTER);
    gtk_label_set_use_markup( GTK_LABEL(label), TRUE );
    ++col;

    // Separator
    hseparator = gtk_hseparator_new (); gtk_widget_show (hseparator);
    gtk_table_attach (GTK_TABLE (table1), hseparator, 0, 8, 2, 3, (GtkAttachOptions) (GTK_EXPAND | GTK_FILL), (GtkAttachOptions) (GTK_FILL), 0, 0);


    /*
     *  Fill in rows
     */
    for (i=0; i<=ObjInfo->MagEphemInfo->nAlpha; i++){

        col = 0;

        if (i==ObjInfo->MagEphemInfo->nAlpha){
            sprintf( Str, "<small><b>All</b></small>" );
        } else {
            sprintf( Str, "<small><b>%g\u00b0</b></small>", ObjInfo->MagEphemInfo->Alpha[i] );
        }
        label = gtk_label_new( Str ); gtk_widget_show( label );
        gtk_table_attach( GTK_TABLE(table1), label, col, col+1, 3+i, 4+i, (GtkAttachOptions)(GTK_FILL), (GtkAttachOptions)(0), 0, 0 );
        gtk_label_set_use_markup( GTK_LABEL(label), TRUE );
        gtk_label_set_justify( GTK_LABEL(label), GTK_JUSTIFY_CENTER);
        ++col;
        ++col;



        /*
         *  Drift Shells
         */
        gInfo->DriftShellShowPitchAngleButton[i] = gtk_check_button_new();
        gtk_widget_show( gInfo->DriftShellShowPitchAngleButton[i] );
        gtk_widget_set_size_request( gInfo->DriftShellShowPitchAngleButton[i], 30, 20);
        if (i==0) gtk_toggle_button_set_active( GTK_TOGGLE_BUTTON( gInfo->DriftShellShowPitchAngleButton[i] ), ShowAllPitchAngles2 );
        else      gtk_toggle_button_set_active( GTK_TOGGLE_BUTTON( gInfo->DriftShellShowPitchAngleButton[i] ), ShowPitchAngle2[i] );
        gtk_table_attach( GTK_TABLE(table1), gInfo->DriftShellShowPitchAngleButton[i], col, col+1, 3+i, 4+i, (GtkAttachOptions)(GTK_FILL), (GtkAttachOptions)(GTK_SHRINK), 0, 0 );
        gInfo->DriftShellShowPitchAngleButtonHandler[i] = g_signal_connect( G_OBJECT( gInfo->DriftShellShowPitchAngleButton[i] ), "toggled", G_CALLBACK( SelectPitchAngles2 ), GINT_TO_POINTER(100+i) );
        ++col;


        GtkTreeIter     iter;
        GtkTreeStore    *ts = gtk_tree_store_new(1, G_TYPE_STRING);
        GtkCellRenderer *cr = gtk_cell_renderer_text_new();
        g_object_set( G_OBJECT(cr), "font", "Arial bold 8", NULL );
        gtk_tree_store_clear( GTK_TREE_STORE(ts) );

        for (ii=nNamedMaterials-1; ii>=0; ii--){
            gtk_tree_store_insert( GTK_TREE_STORE(ts), &iter, NULL, 0 );
            gtk_tree_store_set(GTK_TREE_STORE(ts), &iter, 0, NamedMaterials[ii].Name, -1);
        }
        gtk_tree_store_insert( GTK_TREE_STORE(ts), &iter, NULL, 0 );
        gtk_tree_store_set(GTK_TREE_STORE(ts), &iter, 0, "Custom:", -1);

        gInfo->DriftShellMaterialButton[i] = gtk_combo_box_new_with_model( GTK_TREE_MODEL(ts) );
        gtk_widget_set_size_request( gInfo->DriftShellMaterialButton[i], 30, 20);
        gtk_cell_layout_pack_start( GTK_CELL_LAYOUT(gInfo->DriftShellMaterialButton[i]), cr, FALSE);
        gtk_cell_layout_set_attributes( GTK_CELL_LAYOUT(gInfo->DriftShellMaterialButton[i]), cr, "text", 0, NULL);

        gtk_combo_box_set_active( GTK_COMBO_BOX(gInfo->DriftShellMaterialButton[i]), 0);
        gtk_widget_show( gInfo->DriftShellMaterialButton[i] );
        gtk_table_attach( GTK_TABLE(table1), gInfo->DriftShellMaterialButton[i], col, col+1, 3+i, 4+i, (GtkAttachOptions)(GTK_FILL), (GtkAttachOptions)(GTK_SHRINK), 0, 0 );
        gInfo->DriftShellMaterialButtonHandler[i] = g_signal_connect( G_OBJECT( gInfo->DriftShellMaterialButton[i] ), "changed", G_CALLBACK( ChangeMaterial ), GINT_TO_POINTER(100+i) );
        ++col;











        color.red = gInfo->DriftShellMaterial[i].diffuse[0]*65535;
        color.green = gInfo->DriftShellMaterial[i].diffuse[1]*65535;
        color.blue = gInfo->DriftShellMaterial[i].diffuse[2]*65535;
        gInfo->DriftShellDiffuseColorButton[i] = gtk_color_button_new_with_color( &color ); gtk_widget_show( gInfo->DriftShellDiffuseColorButton[i] );
        gtk_widget_set_size_request( gInfo->DriftShellDiffuseColorButton[i], 30, 20);
        gtk_table_attach( GTK_TABLE(table1), gInfo->DriftShellDiffuseColorButton[i], col, col+1, 3+i, 4+i, (GtkAttachOptions)(GTK_FILL), (GtkAttachOptions)(GTK_SHRINK), 0, 0 );
        gtk_color_button_set_use_alpha( GTK_COLOR_BUTTON(gInfo->DriftShellDiffuseColorButton[i]), TRUE );
        gtk_color_button_set_alpha( GTK_COLOR_BUTTON(gInfo->DriftShellDiffuseColorButton[i]), gInfo->DriftShellMaterial[i].diffuse[3]*65535 );
        g_signal_connect( G_OBJECT( gInfo->DriftShellDiffuseColorButton[i] ), "color-set", G_CALLBACK( ChangeMaterialColor ), GINT_TO_POINTER(100+(i)*3+0) );
        ++col;

        color.red = gInfo->DriftShellMaterial[i].ambient[0]*65535;
        color.green = gInfo->DriftShellMaterial[i].ambient[1]*65535;
        color.blue = gInfo->DriftShellMaterial[i].ambient[2]*65535;
        gInfo->DriftShellAmbientColorButton[i] = gtk_color_button_new_with_color( &color ); gtk_widget_show( gInfo->DriftShellAmbientColorButton[i] );
        gtk_widget_set_size_request( gInfo->DriftShellAmbientColorButton[i], 30, 20);
        gtk_table_attach( GTK_TABLE(table1), gInfo->DriftShellAmbientColorButton[i], col, col+1, 3+i, 4+i, (GtkAttachOptions)(GTK_FILL), (GtkAttachOptions)(GTK_SHRINK), 0, 0 );
        gtk_color_button_set_use_alpha( GTK_COLOR_BUTTON(gInfo->DriftShellAmbientColorButton[i]), TRUE );
        gtk_color_button_set_alpha( GTK_COLOR_BUTTON(gInfo->DriftShellAmbientColorButton[i]), gInfo->DriftShellMaterial[i].ambient[3]*65535 );
        g_signal_connect( G_OBJECT( gInfo->DriftShellAmbientColorButton[i] ), "color-set", G_CALLBACK( ChangeMaterialColor ), GINT_TO_POINTER(100+(i)*3+1) );
        ++col;

        color.red = gInfo->DriftShellMaterial[i].specular[0]*65535;
        color.green = gInfo->DriftShellMaterial[i].specular[1]*65535;
        color.blue = gInfo->DriftShellMaterial[i].specular[2]*65535;
        gInfo->DriftShellSpecularColorButton[i] = gtk_color_button_new_with_color( &color ); gtk_widget_show( gInfo->DriftShellSpecularColorButton[i] );
        gtk_widget_set_size_request( gInfo->DriftShellSpecularColorButton[i], 30, 20);
        gtk_table_attach( GTK_TABLE(table1), gInfo->DriftShellSpecularColorButton[i], col, col+1, 3+i, 4+i, (GtkAttachOptions)(GTK_FILL), (GtkAttachOptions)(GTK_SHRINK), 0, 0 );
        gtk_color_button_set_use_alpha( GTK_COLOR_BUTTON(gInfo->DriftShellSpecularColorButton[i]), TRUE );
        gtk_color_button_set_alpha( GTK_COLOR_BUTTON(gInfo->DriftShellSpecularColorButton[i]), gInfo->DriftShellMaterial[i].specular[3]*65535 );
        g_signal_connect( G_OBJECT( gInfo->DriftShellSpecularColorButton[i] ), "color-set", G_CALLBACK( ChangeMaterialColor ), GINT_TO_POINTER(100+(i)*3+2) );
        ++col;

        spinbutton1_adj = gtk_adjustment_new( 0.15, 0, 1, 0.01, 0.1, 0 );
        gInfo->DriftShellShininessButton[i]  = gtk_spin_button_new( GTK_ADJUSTMENT(spinbutton1_adj), 1, 2); gtk_widget_show( gInfo->DriftShellShininessButton[i]  );
        gtk_widget_set_size_request( gInfo->DriftShellShininessButton[i], 30, 20);
        gtk_table_attach( GTK_TABLE(table1), gInfo->DriftShellShininessButton[i] , col, col+1, 3+i, 4+i, (GtkAttachOptions)(GTK_FILL), (GtkAttachOptions)(GTK_SHRINK), 0, 0 );
        gtk_spin_button_set_numeric( GTK_SPIN_BUTTON(gInfo->DriftShellShininessButton[i] ), TRUE );
        gInfo->DriftShellShininessButtonHandler[i] = g_signal_connect( G_OBJECT( gInfo->DriftShellShininessButton[i] ), "value_changed", G_CALLBACK( ChangeMaterialShininess ), GINT_TO_POINTER(100+i) );
        ++col;


    }




    /*******************
     * Satellites Page *
     *******************/
    //SatSelectorInfo = New_SpaceObjects();
    //InitSatSelectorInfo();

    vbox2 = CreateSatSelector( nSatTypes, SatTypes );
PUKE_SATSEL_VBOX = vbox2;
    gtk_container_set_border_width (GTK_CONTAINER (vbox2), 20);

    // Page title
    label = gtk_label_new (_("<b><span size=\"small\">Satellites</span></b>")); gtk_widget_show (label);
    gtk_label_set_justify (GTK_LABEL (label), GTK_JUSTIFY_CENTER);
    gtk_label_set_use_markup( GTK_LABEL(label), TRUE );
    gtk_notebook_append_page( GTK_NOTEBOOK(notebook), vbox2, label );






    /**********************
     * Iridium Flare Page *
     **********************/
    vbox2 = gtk_vbox_new (FALSE, 0); gtk_widget_show (vbox2);
    gtk_container_set_border_width (GTK_CONTAINER (vbox2), 20);

    // Page title
    label = gtk_label_new (_("<b><span size=\"small\">Iridium Flares</span></b>")); gtk_widget_show (label);
    gtk_label_set_justify (GTK_LABEL (label), GTK_JUSTIFY_CENTER);
    gtk_label_set_use_markup( GTK_LABEL(label), TRUE );
    gtk_notebook_append_page( GTK_NOTEBOOK(notebook), vbox2, label );

    // top frame
    frame = gtk_frame_new (NULL); gtk_widget_show (frame);
    gtk_box_pack_start (GTK_BOX (vbox2), frame, FALSE, FALSE, 0);
    gtk_container_set_border_width (GTK_CONTAINER (frame), 10);
    gtk_frame_set_shadow_type (GTK_FRAME (frame), GTK_SHADOW_IN);

    label = gtk_label_new (_("<b>  Lines Drawn When Iridium Satellites are Visible </b>")); gtk_widget_show (label);
    gtk_frame_set_label_widget (GTK_FRAME (frame), label);
    gtk_label_set_use_markup (GTK_LABEL (label), TRUE);


    alignment = gtk_alignment_new (0.5, 0.5, 1, 1); gtk_widget_show (alignment);
    gtk_container_add (GTK_CONTAINER (frame), alignment);
    gtk_alignment_set_padding (GTK_ALIGNMENT (alignment), 0, 0, 12, 0);

    hbox = gtk_hbox_new (FALSE, 30); gtk_widget_show (hbox);
    gtk_container_add (GTK_CONTAINER (alignment), hbox);
    gtk_container_set_border_width (GTK_CONTAINER (hbox), 10);

    checkbutton = gtk_check_button_new_with_mnemonic (_("Sat to Ground Ray")); gtk_widget_show (checkbutton);
    gtk_box_pack_start( GTK_BOX(hbox), checkbutton, FALSE, FALSE, 0 );
    gtk_toggle_button_set_active( GTK_TOGGLE_BUTTON(checkbutton), ShowIridiumSatToGround );
    g_signal_connect( G_OBJECT( checkbutton ), "toggled", G_CALLBACK( ToggleIridiumLines ), GINT_TO_POINTER( 0 ) );

    checkbutton = gtk_check_button_new_with_mnemonic (_("Sun to Sat Ray")); gtk_widget_show (checkbutton);
    gtk_box_pack_start( GTK_BOX(hbox), checkbutton, FALSE, FALSE, 0 );
    gtk_toggle_button_set_active( GTK_TOGGLE_BUTTON(checkbutton), ShowIridiumSatToSun );
    g_signal_connect( G_OBJECT( checkbutton ), "toggled", G_CALLBACK( ToggleIridiumLines ), GINT_TO_POINTER( 1 ) );



    // bottom frame
    frame = gtk_frame_new (NULL); gtk_widget_show (frame);
    gtk_box_pack_start (GTK_BOX (vbox2), frame, TRUE, TRUE, 0);
    gtk_container_set_border_width (GTK_CONTAINER (frame), 10);
    gtk_frame_set_shadow_type (GTK_FRAME (frame), GTK_SHADOW_IN);

    label = gtk_label_new (_("<b>  Predict Iridium Flares at Location  </b>")); gtk_widget_show (label);
    gtk_frame_set_label_widget (GTK_FRAME (frame), label);
    gtk_label_set_use_markup (GTK_LABEL (label), TRUE);

    alignment = gtk_alignment_new (0.5, 0.5, 1, 1); gtk_widget_show (alignment);
    gtk_container_add (GTK_CONTAINER (frame), alignment);
    gtk_container_set_border_width (GTK_CONTAINER (alignment), 20);
    gtk_alignment_set_padding (GTK_ALIGNMENT (alignment), 0, 0, 12, 0);

    vbox2 = gtk_vbox_new (FALSE, 22); gtk_widget_show (vbox2);
    gtk_container_add (GTK_CONTAINER (alignment), vbox2);

    table1 = gtk_table_new (3, 4, FALSE); gtk_widget_show (table1);
    gtk_box_pack_start (GTK_BOX (vbox2), table1, FALSE, FALSE, 0);
    gtk_table_set_row_spacings (GTK_TABLE (table1), 10);
    gtk_table_set_col_spacings (GTK_TABLE (table1), 30);



    // Latitude
    hbox = gtk_hbox_new (FALSE, 0); gtk_widget_show (hbox);
    gtk_table_attach (GTK_TABLE (table1), hbox, 0, 1, 0, 1, (GtkAttachOptions) (GTK_EXPAND | GTK_FILL), (GtkAttachOptions) (GTK_EXPAND | GTK_FILL), 0, 0);

    label = gtk_label_new (_("Latitude (\302\260):")); gtk_widget_show (label);
    gtk_box_pack_start (GTK_BOX (hbox), label, FALSE, FALSE, 0);

    spinbutton1_adj = gtk_adjustment_new (35.8880004883, -90, 90, 0.0010000000475, 0.10000000149, 0);
    spinbutton = gtk_spin_button_new (GTK_ADJUSTMENT (spinbutton1_adj), 1, 4); gtk_widget_show (spinbutton);
    gtk_box_pack_start (GTK_BOX (hbox), spinbutton, TRUE, TRUE, 0);
    gtk_spin_button_set_numeric (GTK_SPIN_BUTTON (spinbutton), TRUE);

    // Longitude
    hbox = gtk_hbox_new (FALSE, 0); gtk_widget_show (hbox);
    gtk_table_attach (GTK_TABLE (table1), hbox, 1, 2, 0, 1, (GtkAttachOptions) (GTK_EXPAND | GTK_FILL), (GtkAttachOptions) (GTK_FILL), 0, 0);

    label = gtk_label_new (_("Longitude (\302\260):")); gtk_widget_show (label);
    gtk_box_pack_start (GTK_BOX (hbox), label, FALSE, FALSE, 0);

    spinbutton1_adj = gtk_adjustment_new (106.305999756, 0, 360, 0.0010000000475, 0.10000000149, 0);
    spinbutton = gtk_spin_button_new (GTK_ADJUSTMENT (spinbutton1_adj), 1, 4); gtk_widget_show (spinbutton);
    gtk_box_pack_start (GTK_BOX (hbox), spinbutton, TRUE, TRUE, 0);
    gtk_spin_button_set_numeric (GTK_SPIN_BUTTON (spinbutton), TRUE);

    // Altitude
    hbox = gtk_hbox_new (FALSE, 0); gtk_widget_show (hbox);
    gtk_table_attach (GTK_TABLE (table1), hbox, 2, 3, 0, 1, (GtkAttachOptions) (GTK_EXPAND | GTK_FILL), (GtkAttachOptions) (GTK_FILL), 0, 0);

    label = gtk_label_new (_("Altitude (m):")); gtk_widget_show (label);
    gtk_box_pack_start (GTK_BOX (hbox), label, FALSE, FALSE, 0);

    spinbutton1_adj = gtk_adjustment_new (7500, 0, 30000, 1, 10, 0);
    spinbutton = gtk_spin_button_new (GTK_ADJUSTMENT (spinbutton1_adj), 1, 0); gtk_widget_show (spinbutton);
    gtk_box_pack_start (GTK_BOX (hbox), spinbutton, TRUE, TRUE, 0);
    gtk_spin_button_set_numeric (GTK_SPIN_BUTTON (spinbutton), TRUE);

    // Find City
    button = gtk_button_new_with_mnemonic (_("Find City")); gtk_widget_show (button);
    gtk_table_attach (GTK_TABLE (table1), button, 3, 4, 0, 1, (GtkAttachOptions) (GTK_FILL), (GtkAttachOptions) (0), 0, 0);



    // Magnitude
    hbox = gtk_hbox_new (FALSE, 10); gtk_widget_show (hbox);
    gtk_table_attach (GTK_TABLE (table1), hbox, 0, 1, 1, 2, (GtkAttachOptions) (GTK_FILL), (GtkAttachOptions) (GTK_EXPAND | GTK_FILL), 0, 0);

    label = gtk_label_new (_("Find Magnitudes\nBrighter Than:")); gtk_widget_show (label);
    gtk_box_pack_start (GTK_BOX (hbox), label, FALSE, FALSE, 0);
    gtk_label_set_justify (GTK_LABEL (label), GTK_JUSTIFY_RIGHT);
    gtk_misc_set_alignment (GTK_MISC (label), 1, 0.5);

    spinbutton1_adj = gtk_adjustment_new (-6, -10, 10, 0.10000000149, 0.5, 0);
    spinbutton = gtk_spin_button_new (GTK_ADJUSTMENT (spinbutton1_adj), 1, 1); gtk_widget_show (spinbutton);
    gtk_box_pack_start (GTK_BOX (hbox), spinbutton, TRUE, TRUE, 0);
    gtk_spin_button_set_numeric (GTK_SPIN_BUTTON (spinbutton), TRUE);


    // Mirror Angle
    hbox = gtk_hbox_new (FALSE, 10); gtk_widget_show (hbox);
    gtk_table_attach (GTK_TABLE (table1), hbox, 1, 2, 1, 2, (GtkAttachOptions) (GTK_FILL), (GtkAttachOptions) (GTK_FILL), 0, 0);

    label = gtk_label_new (_("or Mirror Angle\nLess Than (\302\260):")); gtk_widget_show (label);
    gtk_box_pack_start (GTK_BOX (hbox), label, FALSE, FALSE, 0);
    gtk_label_set_justify (GTK_LABEL (label), GTK_JUSTIFY_RIGHT);
    gtk_misc_set_alignment (GTK_MISC (label), 1, 0.5);

    spinbutton1_adj = gtk_adjustment_new (0.8, 0, 10, 0.00999999977648, 0.10000000149, 0);
    spinbutton = gtk_spin_button_new (GTK_ADJUSTMENT (spinbutton1_adj), 1, 4); gtk_widget_show (spinbutton);
    gtk_box_pack_start (GTK_BOX (hbox), spinbutton, TRUE, TRUE, 0);
    gtk_spin_button_set_numeric (GTK_SPIN_BUTTON (spinbutton), TRUE);


    // Search
    hbox = gtk_hbox_new (TRUE, 0); gtk_widget_show (hbox);
    gtk_table_attach (GTK_TABLE (table1), hbox, 0, 4, 2, 3, (GtkAttachOptions) (GTK_FILL), (GtkAttachOptions) (GTK_EXPAND | GTK_FILL), 0, 0);

    label = gtk_label_new (_("Search:")); gtk_widget_show (label);
    gtk_box_pack_start (GTK_BOX (hbox), label, FALSE, FALSE, 0);

    button = gtk_button_new_with_mnemonic (_("Prev 7 Days")); gtk_widget_show (button);
    gtk_box_pack_start (GTK_BOX (hbox), button, FALSE, FALSE, 0);
    g_signal_connect( G_OBJECT( button ), "clicked", G_CALLBACK( PredictIridiumFlares ), GINT_TO_POINTER( -168 ) );

    button = gtk_button_new_with_mnemonic (_("Prev 48 Hrs")); gtk_widget_show (button);
    gtk_box_pack_start (GTK_BOX (hbox), button, FALSE, FALSE, 0);
    g_signal_connect( G_OBJECT( button ), "clicked", G_CALLBACK( PredictIridiumFlares ), GINT_TO_POINTER( -48 ) );

    button = gtk_button_new_with_mnemonic (_("Prev 24 Hrs")); gtk_widget_show (button);
    gtk_box_pack_start (GTK_BOX (hbox), button, FALSE, FALSE, 0);
    g_signal_connect( G_OBJECT( button ), "clicked", G_CALLBACK( PredictIridiumFlares ), GINT_TO_POINTER( -24 ) );

    button = gtk_button_new_with_mnemonic (_("Next 24 Hrs")); gtk_widget_show (button);
    gtk_box_pack_start (GTK_BOX (hbox), button, FALSE, FALSE, 0);
    g_signal_connect( G_OBJECT( button ), "clicked", G_CALLBACK( PredictIridiumFlares ), GINT_TO_POINTER( 24 ) );

    button = gtk_button_new_with_mnemonic (_("Next 48 Hrs")); gtk_widget_show (button);
    gtk_box_pack_start (GTK_BOX (hbox), button, FALSE, FALSE, 0);
    g_signal_connect( G_OBJECT( button ), "clicked", G_CALLBACK( PredictIridiumFlares ), GINT_TO_POINTER( 48 ) );

    button = gtk_button_new_with_mnemonic (_("Next 7 Days")); gtk_widget_show (button);
    gtk_box_pack_start (GTK_BOX (hbox), button, FALSE, FALSE, 0);
    g_signal_connect( G_OBJECT( button ), "clicked", G_CALLBACK( PredictIridiumFlares ), GINT_TO_POINTER( 168 ) );


    // List View
    scrolledwindow = gtk_scrolled_window_new (NULL, NULL); gtk_widget_show (scrolledwindow);
    gtk_box_pack_start (GTK_BOX (vbox2), scrolledwindow, TRUE, TRUE, 0);
    gtk_scrolled_window_set_shadow_type (GTK_SCROLLED_WINDOW (scrolledwindow), GTK_SHADOW_IN);

    /* create list store model */
    model = gtk_list_store_new( IRIDIUM_FLARE_NUM_COLUMNS,
                                            G_TYPE_STRING,
                                            G_TYPE_STRING,
                                            G_TYPE_DOUBLE,
                                            G_TYPE_DOUBLE,
                                            G_TYPE_DOUBLE,
                                            G_TYPE_DOUBLE,
                                            G_TYPE_DOUBLE,
                                            G_TYPE_STRING);

    /* create tree view */
    treeview = gtk_tree_view_new_with_model (model);
    gtk_tree_view_set_rules_hint( GTK_TREE_VIEW (treeview), TRUE );
    gtk_tree_view_set_search_column( GTK_TREE_VIEW (treeview), IRIDIUM_FLARE_COLUMN_DATE );
    gtk_tree_view_set_enable_tree_lines(GTK_TREE_VIEW (treeview), TRUE);

    gtk_tree_view_set_enable_search( GTK_TREE_VIEW (treeview), TRUE );
    gtk_tree_view_set_show_expanders( GTK_TREE_VIEW (treeview), TRUE );

    gtk_container_add( GTK_CONTAINER(scrolledwindow), treeview );


    /* column for Date */
    renderer = gtk_cell_renderer_text_new ();
    column = gtk_tree_view_column_new_with_attributes( "Date", renderer, "text", IRIDIUM_FLARE_COLUMN_DATE, NULL );
    gtk_tree_view_column_set_alignment( column, 0.5 );
    gtk_tree_view_column_set_resizable( column, TRUE );
    gtk_tree_view_column_set_sort_column_id( column, IRIDIUM_FLARE_COLUMN_DATE );
    gtk_tree_view_append_column( GTK_TREE_VIEW(treeview), column );

    /* column for Time */
    renderer = gtk_cell_renderer_text_new ();
    column = gtk_tree_view_column_new_with_attributes( "Time", renderer, "text", IRIDIUM_FLARE_COLUMN_TIME, NULL );
    gtk_tree_view_column_set_alignment( column, 0.5 );
    gtk_tree_view_column_set_resizable( column, TRUE );
    gtk_tree_view_column_set_sort_column_id( column, IRIDIUM_FLARE_COLUMN_TIME );
    gtk_tree_view_append_column( GTK_TREE_VIEW(treeview), column );

    /* column for Magnitude */
    renderer = gtk_cell_renderer_text_new ();
    column = gtk_tree_view_column_new_with_attributes( "Mag.", renderer, "text", IRIDIUM_FLARE_COLUMN_MAGNITUDE, NULL );
    gtk_tree_view_column_set_alignment( column, 0.5 );
    gtk_tree_view_column_set_resizable( column, TRUE );
    gtk_tree_view_column_set_sort_column_id( column, IRIDIUM_FLARE_COLUMN_MAGNITUDE );
    gtk_tree_view_append_column( GTK_TREE_VIEW(treeview), column );

    /* column for Alt */
    renderer = gtk_cell_renderer_text_new ();
    column = gtk_tree_view_column_new_with_attributes( "Alt", renderer, "text", IRIDIUM_FLARE_COLUMN_ALT, NULL );
    gtk_tree_view_column_set_alignment( column, 0.5 );
    gtk_tree_view_column_set_resizable( column, TRUE );
    gtk_tree_view_column_set_sort_column_id( column, IRIDIUM_FLARE_COLUMN_ALT );
    gtk_tree_view_append_column( GTK_TREE_VIEW(treeview), column );

    /* column for Az */
    renderer = gtk_cell_renderer_text_new ();
    column = gtk_tree_view_column_new_with_attributes( "Az", renderer, "text", IRIDIUM_FLARE_COLUMN_AZ, NULL );
    gtk_tree_view_column_set_alignment( column, 0.5 );
    gtk_tree_view_column_set_resizable( column, TRUE );
    gtk_tree_view_column_set_sort_column_id( column, IRIDIUM_FLARE_COLUMN_AZ );
    gtk_tree_view_append_column( GTK_TREE_VIEW(treeview), column );

    /* column for Dist to Center */
    renderer = gtk_cell_renderer_text_new ();
    column = gtk_tree_view_column_new_with_attributes( "Center Dist.", renderer, "text", IRIDIUM_FLARE_COLUMN_DIST_TO_CENTER, NULL );
    gtk_tree_view_column_set_alignment( column, 0.5 );
    gtk_tree_view_column_set_resizable( column, TRUE );
    gtk_tree_view_column_set_sort_column_id( column, IRIDIUM_FLARE_COLUMN_DIST_TO_CENTER );
    gtk_tree_view_append_column( GTK_TREE_VIEW(treeview), column );

    /* column for Magnitude at Center */
    renderer = gtk_cell_renderer_text_new ();
    column = gtk_tree_view_column_new_with_attributes( "Center Mag.", renderer, "text", IRIDIUM_FLARE_COLUMN_MAGNITUDE_AT_CENTER, NULL );
    gtk_tree_view_column_set_alignment( column, 0.5 );
    gtk_tree_view_column_set_resizable( column, TRUE );
    gtk_tree_view_column_set_sort_column_id( column, IRIDIUM_FLARE_COLUMN_MAGNITUDE_AT_CENTER );
    gtk_tree_view_append_column( GTK_TREE_VIEW(treeview), column );

    /* column for Dist to Center */
    renderer = gtk_cell_renderer_text_new ();
    column = gtk_tree_view_column_new_with_attributes( "Spacecraft", renderer, "text", IRIDIUM_FLARE_COLUMN_SATELLITE, NULL );
    gtk_tree_view_column_set_alignment( column, 0.5 );
    gtk_tree_view_column_set_resizable( column, TRUE );
    gtk_tree_view_column_set_sort_column_id( column, IRIDIUM_FLARE_COLUMN_SATELLITE );
    gtk_tree_view_append_column( GTK_TREE_VIEW(treeview), column );

    gtk_widget_show_all( scrolledwindow );
    gtk_widget_show( treeview );











    /*******************
     * Atmosphere Page *
     *******************/
    vbox2 = gtk_vbox_new (FALSE, 0); gtk_widget_show (vbox2);
    gtk_container_set_border_width (GTK_CONTAINER (vbox2), 20);

    // Page title
    label = gtk_label_new (_("<b><span size=\"small\">Atmosphere</span></b>")); gtk_widget_show (label);
    gtk_label_set_justify (GTK_LABEL (label), GTK_JUSTIFY_CENTER);
    gtk_label_set_use_markup( GTK_LABEL(label), TRUE );
    gtk_notebook_append_page( GTK_NOTEBOOK(notebook), vbox2, label );


    table1 = gtk_table_new (7, 2, FALSE); gtk_widget_show (table1);
    gtk_box_pack_start (GTK_BOX (vbox2), table1, TRUE, TRUE, 15);
    gtk_container_set_border_width (GTK_CONTAINER (table1), 20);
    gtk_table_set_row_spacings (GTK_TABLE (table1), 20);
    gtk_table_set_col_spacings (GTK_TABLE (table1), 10);

    /*
     * Row for Toggle button
     * The rows on this page are two cols: col 1 is label col two holds hbox (which holds othwer hboxes)
     */
    label = gtk_label_new (_("<b>Show\nAtmosphere:</b>")); gtk_widget_show (label);
    gtk_table_attach (GTK_TABLE (table1), label, 0, 1, 0, 1, (GtkAttachOptions) (GTK_FILL), (GtkAttachOptions) (0), 0, 0);
    gtk_label_set_use_markup (GTK_LABEL (label), TRUE);
    gtk_label_set_justify (GTK_LABEL (label), GTK_JUSTIFY_CENTER);
    gtk_misc_set_alignment (GTK_MISC (label), 1, 0.5);

    RowHbox = gtk_hbox_new (FALSE, 10); gtk_widget_show (RowHbox);
    gtk_table_attach (GTK_TABLE (table1), RowHbox, 1, 2, 0, 1, (GtkAttachOptions) (GTK_FILL), (GtkAttachOptions) (GTK_FILL), 0, 0);

    checkbutton = gtk_check_button_new(); gtk_widget_show( checkbutton );
    gtk_toggle_button_set_active( GTK_TOGGLE_BUTTON( checkbutton ), ShowAtmosphere );
    gtk_box_pack_start (GTK_BOX (RowHbox), checkbutton, FALSE, FALSE, 0);
    g_signal_connect( G_OBJECT( checkbutton ), "toggled", G_CALLBACK( ToggleAtmosphere ), NULL );


    /*
     * Row for Rayleigh Scattering
     * The rows on this page are two cols: col 1 is label col two holds hbox (which holds othwer hboxes)
     */
    label = gtk_label_new (_("<b>Rayleigh\nScattering:</b>")); gtk_widget_show (label);
    gtk_table_attach (GTK_TABLE (table1), label, 0, 1, 1, 2, (GtkAttachOptions) (GTK_FILL), (GtkAttachOptions) (0), 0, 0);
    gtk_label_set_use_markup (GTK_LABEL (label), TRUE);
    gtk_label_set_justify (GTK_LABEL (label), GTK_JUSTIFY_CENTER);
    gtk_misc_set_alignment (GTK_MISC (label), 1, 0.5);

    RowHbox = gtk_hbox_new (FALSE, 10); gtk_widget_show (RowHbox);
    gtk_table_attach (GTK_TABLE (table1), RowHbox, 1, 2, 1, 2, (GtkAttachOptions) (GTK_FILL), (GtkAttachOptions) (GTK_FILL), 0, 0);


    // scattering constant label + button
    hbox = gtk_hbox_new (FALSE, 5); gtk_widget_show (hbox);
    gtk_box_pack_start (GTK_BOX (RowHbox), hbox, FALSE, TRUE, 0);

    label = gtk_label_new (_("Scatt.\nConst.")); gtk_widget_show (label);
    gtk_box_pack_start (GTK_BOX (hbox), label, FALSE, FALSE, 0);
    gtk_label_set_justify (GTK_LABEL (label), GTK_JUSTIFY_RIGHT);
    gtk_misc_set_alignment (GTK_MISC (label), 1, 0.5);

    spinbutton1_adj = gtk_adjustment_new (aInfo->Kr, 0.0001, 0.1000, 0.0001, 0.0010, 0);
    GtkWidget *RayleighScattConstButton = gtk_spin_button_new (GTK_ADJUSTMENT (spinbutton1_adj), 1, 5);
    gtk_widget_show (RayleighScattConstButton);
    gtk_box_pack_start (GTK_BOX (hbox), RayleighScattConstButton, FALSE, TRUE, 0);
    gtk_spin_button_set_numeric (GTK_SPIN_BUTTON (RayleighScattConstButton), TRUE);
    g_signal_connect( G_OBJECT( RayleighScattConstButton ), "value_changed", G_CALLBACK( ChangeRayleighScattConst ), NULL );



    // scale height label + button
    hbox = gtk_hbox_new (FALSE, 5); gtk_widget_show (hbox);
    gtk_box_pack_start (GTK_BOX (RowHbox), hbox, TRUE, TRUE, 0);

    label = gtk_label_new (_("Scale\nHeight")); gtk_widget_show (label);
    gtk_box_pack_start (GTK_BOX (hbox), label, FALSE, FALSE, 0);
    gtk_label_set_justify (GTK_LABEL (label), GTK_JUSTIFY_RIGHT);
    gtk_misc_set_alignment (GTK_MISC (label), 1, 0.5);

    spinbutton1_adj = gtk_adjustment_new (aInfo->rScaleHeight, 0.01, 1.0, 0.01, .05, 0);
    GtkWidget *RayleighScaleHeightButton = gtk_spin_button_new (GTK_ADJUSTMENT (spinbutton1_adj), 1, 3);
    gtk_widget_show (RayleighScaleHeightButton);
    gtk_box_pack_start (GTK_BOX (hbox), RayleighScaleHeightButton, FALSE, TRUE, 0);
    gtk_spin_button_set_numeric (GTK_SPIN_BUTTON (RayleighScaleHeightButton), TRUE);
    g_signal_connect( G_OBJECT( RayleighScaleHeightButton ), "value_changed", G_CALLBACK( ChangeRayleighScaleHeight ), NULL );


    /*
     * Row for Mie Scattering
     * The rows on this page are two cols: col 1 is label col two holds hbox (which holds othwer hboxes)
     */
    label = gtk_label_new (_("<b>Mie\nScattering:</b>")); gtk_widget_show (label);
    gtk_table_attach (GTK_TABLE (table1), label, 0, 1, 2, 3, (GtkAttachOptions) (GTK_FILL), (GtkAttachOptions) (0), 0, 0);
    gtk_label_set_use_markup (GTK_LABEL (label), TRUE);
    gtk_label_set_justify (GTK_LABEL (label), GTK_JUSTIFY_CENTER);
    gtk_misc_set_alignment (GTK_MISC (label), 1, 0.5);

    RowHbox = gtk_hbox_new (FALSE, 10); gtk_widget_show (RowHbox);
    gtk_table_attach (GTK_TABLE (table1), RowHbox, 1, 2, 2, 3, (GtkAttachOptions) (GTK_FILL), (GtkAttachOptions) (GTK_FILL), 0, 0);


    // scattering constant label + button
    hbox = gtk_hbox_new (FALSE, 5); gtk_widget_show (hbox);
    gtk_box_pack_start (GTK_BOX (RowHbox), hbox, FALSE, TRUE, 0);

    label = gtk_label_new (_("Scatt.\nConst.")); gtk_widget_show (label);
    gtk_box_pack_start (GTK_BOX (hbox), label, FALSE, FALSE, 0);
    gtk_label_set_justify (GTK_LABEL (label), GTK_JUSTIFY_RIGHT);
    gtk_misc_set_alignment (GTK_MISC (label), 1, 0.5);

    spinbutton1_adj = gtk_adjustment_new (aInfo->Km, 0.0001, 0.1000, 0.0001, 0.0010, 0);
    GtkWidget *MieScattConstButton = gtk_spin_button_new (GTK_ADJUSTMENT (spinbutton1_adj), 1, 5);
    gtk_widget_show (MieScattConstButton);
    gtk_box_pack_start (GTK_BOX (hbox), MieScattConstButton, FALSE, TRUE, 0);
    gtk_spin_button_set_numeric (GTK_SPIN_BUTTON (MieScattConstButton), TRUE);
    g_signal_connect( G_OBJECT( MieScattConstButton ), "value_changed", G_CALLBACK( ChangeMieScattConst ), NULL );


    // scale height label + button
    hbox = gtk_hbox_new (FALSE, 5); gtk_widget_show (hbox);
    gtk_box_pack_start (GTK_BOX (RowHbox), hbox, TRUE, TRUE, 0);

    label = gtk_label_new (_("Scale\nHeight")); gtk_widget_show (label);
    gtk_box_pack_start (GTK_BOX (hbox), label, FALSE, FALSE, 0);
    gtk_label_set_justify (GTK_LABEL (label), GTK_JUSTIFY_RIGHT);
    gtk_misc_set_alignment (GTK_MISC (label), 1, 0.5);

    spinbutton1_adj = gtk_adjustment_new (aInfo->mScaleHeight, 0.01, 1.0, 0.01, .05, 0);
    GtkWidget *MieScaleHeightButton = gtk_spin_button_new (GTK_ADJUSTMENT (spinbutton1_adj), 1, 3);
    gtk_widget_show (MieScaleHeightButton);
    gtk_box_pack_start (GTK_BOX (hbox), MieScaleHeightButton, FALSE, TRUE, 0);
    gtk_spin_button_set_numeric (GTK_SPIN_BUTTON (MieScaleHeightButton), TRUE);
    g_signal_connect( G_OBJECT( MieScaleHeightButton ), "value_changed", G_CALLBACK( ChangeMieScaleHeight ), NULL );


    // assym factor label + button
    hbox = gtk_hbox_new (FALSE, 5); gtk_widget_show (hbox);
    gtk_box_pack_start (GTK_BOX (RowHbox), hbox, TRUE, TRUE, 0);

    label = gtk_label_new (_("Asym.\nFactor")); gtk_widget_show (label);
    gtk_box_pack_start (GTK_BOX (hbox), label, FALSE, FALSE, 0);
    gtk_label_set_justify (GTK_LABEL (label), GTK_JUSTIFY_RIGHT);
    gtk_misc_set_alignment (GTK_MISC (label), 1, 0.5);

    spinbutton1_adj = gtk_adjustment_new (aInfo->um, 0.01, 1.00, 0.01, 0.05, 0);
    GtkWidget *MieAsymFactorButton = gtk_spin_button_new (GTK_ADJUSTMENT (spinbutton1_adj), 1, 3);
    gtk_widget_show (MieAsymFactorButton);
    gtk_box_pack_start (GTK_BOX (hbox), MieAsymFactorButton, FALSE, TRUE, 0);
    gtk_spin_button_set_numeric (GTK_SPIN_BUTTON (MieAsymFactorButton), TRUE);
    g_signal_connect( G_OBJECT( MieAsymFactorButton ), "value_changed", G_CALLBACK( ChangeMieAsymFactor ), NULL );




    /*
     * Row for Sun
     * The rows on this page are two cols: col 1 is label col two holds hbox (which holds othwer hboxes)
     */
    label = gtk_label_new (_("<b>Solar Intensity:</b>")); gtk_widget_show (label);
    gtk_table_attach (GTK_TABLE (table1), label, 0, 1, 3, 4, (GtkAttachOptions) (GTK_FILL), (GtkAttachOptions) (0), 0, 0);
    gtk_label_set_use_markup (GTK_LABEL (label), TRUE);
    gtk_label_set_justify (GTK_LABEL (label), GTK_JUSTIFY_CENTER);
    gtk_misc_set_alignment (GTK_MISC (label), 1, 0.5);

    RowHbox = gtk_hbox_new (FALSE, 10); gtk_widget_show (RowHbox);
    gtk_table_attach (GTK_TABLE (table1), RowHbox, 1, 2, 3, 4, (GtkAttachOptions) (GTK_FILL), (GtkAttachOptions) (GTK_FILL), 0, 0);

    // Intensity label+button
    hbox = gtk_hbox_new (FALSE, 5); gtk_widget_show (hbox);
    gtk_box_pack_start (GTK_BOX (RowHbox), hbox, FALSE, FALSE, 10);

//    label = gtk_label_new ("Intensity"); gtk_widget_show (label);
//    gtk_box_pack_start (GTK_BOX (hbox), label, FALSE, FALSE, 0);
//    gtk_label_set_use_markup (GTK_LABEL (label), TRUE);
//    gtk_misc_set_alignment (GTK_MISC (label), 1, 0.5);

    spinbutton1_adj = gtk_adjustment_new (15.0, 0, 100, 1, 10, 0);
    GtkWidget *SunIntensityButton = gtk_spin_button_new (GTK_ADJUSTMENT (spinbutton1_adj), 1, 2);
    gtk_widget_show (SunIntensityButton);
    gtk_box_pack_start (GTK_BOX (hbox), SunIntensityButton, FALSE, TRUE, 0);
    gtk_spin_button_set_numeric (GTK_SPIN_BUTTON (SunIntensityButton), TRUE);
    g_signal_connect( G_OBJECT( SunIntensityButton ), "value_changed", G_CALLBACK( ChangeSunIntensity ), NULL );


    /*
     * Row for Sun
     * The rows on this page are two cols: col 1 is label col two holds hbox (which holds othwer hboxes)
     */
    label = gtk_label_new (_("<b>Solar Color:</b>\n(\u019B's in nm)")); gtk_widget_show (label);
    gtk_table_attach (GTK_TABLE (table1), label, 0, 1, 4, 5, (GtkAttachOptions) (GTK_FILL), (GtkAttachOptions) (0), 0, 0);
    gtk_label_set_use_markup (GTK_LABEL (label), TRUE);
    gtk_label_set_justify (GTK_LABEL (label), GTK_JUSTIFY_CENTER);
    gtk_misc_set_alignment (GTK_MISC (label), 1, 0.5);

    RowHbox = gtk_hbox_new (FALSE, 10); gtk_widget_show (RowHbox);
    gtk_table_attach (GTK_TABLE (table1), RowHbox, 1, 2, 4, 5, (GtkAttachOptions) (GTK_FILL), (GtkAttachOptions) (GTK_FILL), 0, 0);


    // Lambda_red label + button
    hbox = gtk_hbox_new (FALSE, 5); gtk_widget_show (hbox);
    gtk_box_pack_start (GTK_BOX (RowHbox), hbox, FALSE, TRUE, 0);

    label = gtk_label_new ("\u019B<sub>red</sub>"); gtk_widget_show (label);
    gtk_box_pack_start (GTK_BOX (hbox), label, FALSE, FALSE, 0);
    gtk_label_set_use_markup (GTK_LABEL (label), TRUE);
    gtk_misc_set_alignment (GTK_MISC (label), 1, 0.5);

    spinbutton1_adj = gtk_adjustment_new (650, 400, 800, 1, 10, 0);
    GtkWidget *SunLambdaRedButton = gtk_spin_button_new (GTK_ADJUSTMENT (spinbutton1_adj), 1, 0);
    gtk_widget_show (SunLambdaRedButton);
    gtk_box_pack_start (GTK_BOX (hbox), SunLambdaRedButton, FALSE, TRUE, 0);
    gtk_spin_button_set_numeric (GTK_SPIN_BUTTON (SunLambdaRedButton), TRUE);
    g_signal_connect( G_OBJECT( SunLambdaRedButton ), "value_changed", G_CALLBACK( ChangeSunLambdaRed ), NULL );

    // Lambda_grn label + button
    hbox = gtk_hbox_new (FALSE, 5); gtk_widget_show (hbox);
    gtk_box_pack_start (GTK_BOX (RowHbox), hbox, FALSE, TRUE, 0);

    label = gtk_label_new ("\u019B<sub>grn</sub>"); gtk_widget_show (label);
    gtk_box_pack_start (GTK_BOX (hbox), label, FALSE, FALSE, 0);
    gtk_label_set_use_markup (GTK_LABEL (label), TRUE);
    gtk_misc_set_alignment (GTK_MISC (label), 1, 0.5);

    spinbutton1_adj = gtk_adjustment_new (570, 400, 800, 1, 10, 0);
    GtkWidget *SunLambdaGrnButton = gtk_spin_button_new (GTK_ADJUSTMENT (spinbutton1_adj), 1, 0);
    gtk_widget_show (SunLambdaGrnButton);
    gtk_box_pack_start (GTK_BOX (hbox), SunLambdaGrnButton, FALSE, TRUE, 0);
    gtk_spin_button_set_numeric (GTK_SPIN_BUTTON (SunLambdaGrnButton), TRUE);
    g_signal_connect( G_OBJECT( SunLambdaGrnButton ), "value_changed", G_CALLBACK( ChangeSunLambdaGrn ), NULL );

    // Lambda_red label + button
    hbox = gtk_hbox_new (FALSE, 5); gtk_widget_show (hbox);
    gtk_box_pack_start (GTK_BOX (RowHbox), hbox, FALSE, TRUE, 0);

    label = gtk_label_new ("\u019B<sub>blu</sub>"); gtk_widget_show (label);
    gtk_box_pack_start (GTK_BOX (hbox), label, FALSE, FALSE, 0);
    gtk_label_set_use_markup (GTK_LABEL (label), TRUE);
    gtk_misc_set_alignment (GTK_MISC (label), 1, 0.5);

    spinbutton1_adj = gtk_adjustment_new (475, 400, 800, 1, 10, 0);
    GtkWidget *SunLambdaBluButton = gtk_spin_button_new (GTK_ADJUSTMENT (spinbutton1_adj), 1, 0);
    gtk_widget_show (SunLambdaBluButton);
    gtk_box_pack_start (GTK_BOX (hbox), SunLambdaBluButton, FALSE, TRUE, 0);
    gtk_spin_button_set_numeric (GTK_SPIN_BUTTON (SunLambdaBluButton), TRUE);
    g_signal_connect( G_OBJECT( SunLambdaBluButton ), "value_changed", G_CALLBACK( ChangeSunLambdaBlu ), NULL );



    /*
     * Row for Outer Sphere
     * The rows on this page are two cols: col 1 is label col two holds hbox (which holds othwer hboxes)
     */
    label = gtk_label_new (_("<b>Outer Sphere:</b>")); gtk_widget_show (label);
    gtk_table_attach (GTK_TABLE (table1), label, 0, 1, 5, 6, (GtkAttachOptions) (GTK_FILL), (GtkAttachOptions) (0), 0, 0);
    gtk_label_set_use_markup (GTK_LABEL (label), TRUE);
    gtk_label_set_justify (GTK_LABEL (label), GTK_JUSTIFY_CENTER);
    gtk_misc_set_alignment (GTK_MISC (label), 1, 0.5);

    RowHbox = gtk_hbox_new (FALSE, 10); gtk_widget_show (RowHbox);
    gtk_table_attach (GTK_TABLE (table1), RowHbox, 1, 2, 5, 6, (GtkAttachOptions) (GTK_FILL), (GtkAttachOptions) (GTK_FILL), 0, 0);


    // Radius label+button
    hbox = gtk_hbox_new (FALSE, 5); gtk_widget_show (hbox);
    gtk_box_pack_start (GTK_BOX (RowHbox), hbox, FALSE, TRUE, 0);

    label = gtk_label_new ("Radius, R<sub>e</sub>"); gtk_widget_show (label);
    gtk_box_pack_start (GTK_BOX (hbox), label, FALSE, FALSE, 0);
    gtk_label_set_use_markup (GTK_LABEL (label), TRUE);
    gtk_misc_set_alignment (GTK_MISC (label), 1, 0.5);

spinbutton1_adj = gtk_adjustment_new(1.03, 1.0, 10.0, 1, 10, 0);
GtkWidget *OuterSphereRButton = gtk_spin_button_new (GTK_ADJUSTMENT (spinbutton1_adj), 1, 3);
gtk_widget_show (OuterSphereRButton);
gtk_box_pack_start (GTK_BOX (hbox), OuterSphereRButton, FALSE, TRUE, 0);
gtk_spin_button_set_numeric (GTK_SPIN_BUTTON (OuterSphereRButton), TRUE);
// HOOK ME UP

    // n label+button
    hbox = gtk_hbox_new (FALSE, 5); gtk_widget_show (hbox);
    gtk_box_pack_start (GTK_BOX (RowHbox), hbox, FALSE, TRUE, 0);

    label = gtk_label_new ("n"); gtk_widget_show (label);
    gtk_box_pack_start (GTK_BOX (hbox), label, FALSE, FALSE, 0);
    gtk_label_set_use_markup (GTK_LABEL (label), TRUE);
    gtk_misc_set_alignment (GTK_MISC (label), 1, 0.5);

spinbutton1_adj = gtk_adjustment_new (200, 10, 500, 1, 10, 0);
GtkWidget *OuterSpherenButton = gtk_spin_button_new (GTK_ADJUSTMENT (spinbutton1_adj), 1, 0);
gtk_widget_show (OuterSpherenButton);
gtk_box_pack_start (GTK_BOX (hbox), OuterSpherenButton, FALSE, TRUE, 0);
gtk_spin_button_set_numeric (GTK_SPIN_BUTTON (OuterSpherenButton), TRUE);
// HOOK ME UP


    /*
     * Row for Inner Sphere
     * The rows on this page are two cols: col 1 is label col two holds hbox (which holds othwer hboxes)
     */
    label = gtk_label_new (_("<b>Inner Sphere:</b>")); gtk_widget_show (label);
    gtk_table_attach (GTK_TABLE (table1), label, 0, 1, 6, 7, (GtkAttachOptions) (GTK_FILL), (GtkAttachOptions) (0), 0, 0);
    gtk_label_set_use_markup (GTK_LABEL (label), TRUE);
    gtk_label_set_justify (GTK_LABEL (label), GTK_JUSTIFY_CENTER);
    gtk_misc_set_alignment (GTK_MISC (label), 1, 0.5);

    RowHbox = gtk_hbox_new (FALSE, 10); gtk_widget_show (RowHbox);
    gtk_table_attach (GTK_TABLE (table1), RowHbox, 1, 2, 6, 7, (GtkAttachOptions) (GTK_FILL), (GtkAttachOptions) (GTK_FILL), 0, 0);


    // Radius label+button
    hbox = gtk_hbox_new (FALSE, 5); gtk_widget_show (hbox);
    gtk_box_pack_start (GTK_BOX (RowHbox), hbox, FALSE, TRUE, 0);

    label = gtk_label_new ("Radius, R<sub>e</sub>"); gtk_widget_show (label);
    gtk_box_pack_start (GTK_BOX (hbox), label, FALSE, FALSE, 0);
    gtk_label_set_use_markup (GTK_LABEL (label), TRUE);
    gtk_misc_set_alignment (GTK_MISC (label), 1, 0.5);

spinbutton1_adj = gtk_adjustment_new (1.001, 1.0, 10.0, 0.01, 10, 0);
GtkWidget *InnerSphereRButton = gtk_spin_button_new (GTK_ADJUSTMENT (spinbutton1_adj), 1, 3);
gtk_widget_show (InnerSphereRButton);
gtk_box_pack_start (GTK_BOX (hbox), InnerSphereRButton, FALSE, TRUE, 0);
gtk_spin_button_set_numeric (GTK_SPIN_BUTTON (InnerSphereRButton), TRUE);
// HOOK ME UP

    // n label+button
    hbox = gtk_hbox_new (FALSE, 5); gtk_widget_show (hbox);
    gtk_box_pack_start (GTK_BOX (RowHbox), hbox, FALSE, TRUE, 0);

    label = gtk_label_new ("n"); gtk_widget_show (label);
    gtk_box_pack_start (GTK_BOX (hbox), label, FALSE, FALSE, 0);
    gtk_label_set_use_markup (GTK_LABEL (label), TRUE);
    gtk_misc_set_alignment (GTK_MISC (label), 1, 0.5);

spinbutton1_adj = gtk_adjustment_new (100, 10, 500, 1, 10, 0);
GtkWidget *InnerSpherenButton = gtk_spin_button_new (GTK_ADJUSTMENT (spinbutton1_adj), 1, 0);
gtk_widget_show (InnerSpherenButton);
gtk_box_pack_start (GTK_BOX (hbox), InnerSpherenButton, FALSE, TRUE, 0);
gtk_spin_button_set_numeric (GTK_SPIN_BUTTON (InnerSpherenButton), TRUE);
// HOOK ME UP




    /*
     * Row for Samples
     * The rows on this page are two cols: col 1 is label col two holds hbox (which holds othwer hboxes)
     */
    label = gtk_label_new (_("<b># Samples:</b>")); gtk_widget_show (label);
    gtk_table_attach (GTK_TABLE (table1), label, 0, 1, 7, 8, (GtkAttachOptions) (GTK_FILL), (GtkAttachOptions) (0), 0, 0);
    gtk_label_set_use_markup (GTK_LABEL (label), TRUE);
    gtk_label_set_justify (GTK_LABEL (label), GTK_JUSTIFY_CENTER);
    gtk_misc_set_alignment (GTK_MISC (label), 1, 0.5);

    RowHbox = gtk_hbox_new (FALSE, 10); gtk_widget_show (RowHbox);
    gtk_table_attach (GTK_TABLE (table1), RowHbox, 1, 2, 7, 8, (GtkAttachOptions) (GTK_FILL), (GtkAttachOptions) (GTK_FILL), 0, 0);


    // Sample Rays label+button
    hbox = gtk_hbox_new (FALSE, 5); gtk_widget_show (hbox);
    gtk_box_pack_start (GTK_BOX (RowHbox), hbox, FALSE, TRUE, 0);

    label = gtk_label_new ("Sample Rays"); gtk_widget_show (label);
    gtk_box_pack_start (GTK_BOX (hbox), label, FALSE, FALSE, 0);
    gtk_label_set_use_markup (GTK_LABEL (label), TRUE);
    gtk_misc_set_alignment (GTK_MISC (label), 1, 0.5);

    spinbutton1_adj = gtk_adjustment_new (6, 1, 100, 1, 10, 0);
    GtkWidget *SampleRaysButton = gtk_spin_button_new (GTK_ADJUSTMENT (spinbutton1_adj), 1, 0);
    gtk_widget_show (SampleRaysButton);
    gtk_box_pack_start (GTK_BOX (hbox), SampleRaysButton, FALSE, TRUE, 0);
    gtk_spin_button_set_numeric (GTK_SPIN_BUTTON (SampleRaysButton), TRUE);
    g_signal_connect( G_OBJECT( SampleRaysButton ), "value_changed", G_CALLBACK( ChangeSampleRays ), NULL );

    // Depth Buffer Samples  label+button
    hbox = gtk_hbox_new (FALSE, 5); gtk_widget_show (hbox);
    gtk_box_pack_start (GTK_BOX (RowHbox), hbox, FALSE, TRUE, 0);

    label = gtk_label_new ("Depth Buffer Samples"); gtk_widget_show (label);
    gtk_box_pack_start (GTK_BOX (hbox), label, FALSE, FALSE, 0);
    gtk_label_set_use_markup (GTK_LABEL (label), TRUE);
    gtk_misc_set_alignment (GTK_MISC (label), 1, 0.5);

    spinbutton1_adj = gtk_adjustment_new (20, 2, 100, 1, 10, 0);
    GtkWidget *DepthBufSamplesButton = gtk_spin_button_new (GTK_ADJUSTMENT (spinbutton1_adj), 1, 0);
    gtk_widget_show (DepthBufSamplesButton);
    gtk_box_pack_start (GTK_BOX (hbox), DepthBufSamplesButton, FALSE, TRUE, 0);
    gtk_spin_button_set_numeric (GTK_SPIN_BUTTON (DepthBufSamplesButton), TRUE);
    g_signal_connect( G_OBJECT( DepthBufSamplesButton ), "value_changed", G_CALLBACK( ChangeDepthBufSamples ), NULL );





    /**************
     * Stars Page *
     **************/
    vbox2 = gtk_vbox_new (FALSE, 0); gtk_widget_show (vbox2);
    gtk_container_set_border_width (GTK_CONTAINER (vbox2), 20);

    // Page title
    label = gtk_label_new (_("<b><span size=\"small\">Misc</span></b>")); gtk_widget_show (label);
    gtk_label_set_justify (GTK_LABEL (label), GTK_JUSTIFY_CENTER);
    gtk_label_set_use_markup( GTK_LABEL(label), TRUE );
    gtk_notebook_append_page( GTK_NOTEBOOK(notebook), vbox2, label );

    table1 = gtk_table_new (7, 2, FALSE); gtk_widget_show (table1);
    gtk_box_pack_start (GTK_BOX (vbox2), table1, TRUE, TRUE, 15);
    gtk_container_set_border_width (GTK_CONTAINER (table1), 20);
    gtk_table_set_row_spacings (GTK_TABLE (table1), 20);
    gtk_table_set_col_spacings (GTK_TABLE (table1), 40);

    /*
     * Row for Toggle button
     * The rows on this page are two cols: col 1 is label col two holds hbox (which holds othwer hboxes)
     */
    RowHbox = gtk_hbox_new (FALSE, 10); gtk_widget_show (RowHbox);
    gtk_table_attach (GTK_TABLE (table1), RowHbox, 0, 1, 0, 1, (GtkAttachOptions) (0), (GtkAttachOptions) (GTK_FILL), 0, 0);

    checkbutton = gtk_check_button_new(); gtk_widget_show( checkbutton );
    gtk_toggle_button_set_active( GTK_TOGGLE_BUTTON( checkbutton ), ShowStars );
    gtk_box_pack_start (GTK_BOX (RowHbox), checkbutton, FALSE, FALSE, 0);
    g_signal_connect( G_OBJECT( checkbutton ), "toggled", G_CALLBACK( ToggleStars ), NULL );

    label = gtk_label_new (_("<b>Show Stars</b>")); gtk_widget_show (label);
    gtk_table_attach (GTK_TABLE (table1), label, 1, 2, 0, 1, (GtkAttachOptions) (0), (GtkAttachOptions) (0), 0, 0);
    gtk_label_set_use_markup (GTK_LABEL (label), TRUE);
    gtk_label_set_justify (GTK_LABEL (label), GTK_JUSTIFY_CENTER);
    gtk_misc_set_alignment (GTK_MISC (label), 1, 0.5);


    /*
     * Row for Max Magnitude
     */
    label = gtk_label_new (_("<b>Star Magnitude:</b>")); gtk_widget_show (label);
    gtk_table_attach (GTK_TABLE (table1), label, 2, 3, 0, 1, (GtkAttachOptions) (0), (GtkAttachOptions) (0), 0, 0);
    gtk_label_set_use_markup (GTK_LABEL (label), TRUE);
    gtk_label_set_justify (GTK_LABEL (label), GTK_JUSTIFY_CENTER);
    gtk_misc_set_alignment (GTK_MISC (label), 1, 0.5);

    RowHbox = gtk_hbox_new (FALSE, 10); gtk_widget_show (RowHbox);
    gtk_table_attach (GTK_TABLE (table1), RowHbox, 3, 4, 0, 1, (GtkAttachOptions) (0), (GtkAttachOptions) (0), 0, 0);

    // Max Magnitude button
    hbox = gtk_hbox_new (FALSE, 5); gtk_widget_show (hbox);
    gtk_box_pack_start (GTK_BOX (RowHbox), hbox, FALSE, TRUE, 0);

    label = gtk_label_new ("Maximum"); gtk_widget_show (label);
    gtk_box_pack_start (GTK_BOX (hbox), label, FALSE, FALSE, 0);
    gtk_label_set_use_markup (GTK_LABEL (label), TRUE);
    gtk_misc_set_alignment (GTK_MISC (label), 1, 0.5);

    spinbutton1_adj = gtk_adjustment_new(8.0, -4.0, 10.0, .1, .5, 0);
    GtkWidget *StarsMaxMagButton = gtk_spin_button_new (GTK_ADJUSTMENT (spinbutton1_adj), 1, 3);
    gtk_widget_show (StarsMaxMagButton);
    gtk_box_pack_start (GTK_BOX (hbox), StarsMaxMagButton, FALSE, TRUE, 0);
    gtk_spin_button_set_numeric (GTK_SPIN_BUTTON (StarsMaxMagButton), TRUE);
    g_signal_connect( G_OBJECT( StarsMaxMagButton ), "value_changed", G_CALLBACK( ChangeStarsMaxMag ), NULL );




    /*************
     * View Page *
     *************/
    vbox2 = gtk_vbox_new (FALSE, 0); gtk_widget_show (vbox2);
    gtk_container_set_border_width (GTK_CONTAINER (vbox2), 20);

    // Page title
    label = gtk_label_new (_("<b><span size=\"small\">View</span></b>")); gtk_widget_show (label);
    gtk_label_set_justify (GTK_LABEL (label), GTK_JUSTIFY_CENTER);
    gtk_label_set_use_markup( GTK_LABEL(label), TRUE );
    gtk_notebook_append_page( GTK_NOTEBOOK(notebook), vbox2, label );



    table1 = gtk_table_new (3, 3, FALSE);
    gtk_widget_show (table1);
    gtk_container_add (GTK_CONTAINER (vbox2), table1);

    filechooserbutton = gtk_file_chooser_button_new (_("Select A File"), GTK_FILE_CHOOSER_ACTION_OPEN);
    gtk_file_chooser_set_current_folder_file( GTK_FILE_CHOOSER(filechooserbutton), g_file_new_for_path( "/data1/mgh/BlueMarble/5400x2700" ), NULL );
    gtk_file_chooser_set_filename( GTK_FILE_CHOOSER(filechooserbutton), "/data1/mgh/BlueMarble/5400x2700/world.topo.bathy.200406.3x5400x2700.png");
    gtk_file_chooser_select_filename( GTK_FILE_CHOOSER(filechooserbutton), "/data1/mgh/BlueMarble/5400x2700/world.topo.bathy.200406.3x5400x2700.png");
    gtk_file_chooser_set_file( GTK_FILE_CHOOSER(filechooserbutton), g_file_new_for_path("/data1/mgh/BlueMarble/5400x2700/world.topo.bathy.200406.3x5400x2700.png"), NULL );

    PngFilter = gtk_file_filter_new( );
    gtk_file_filter_set_name( PngFilter, "PNG Images" );
    gtk_file_filter_add_pattern( PngFilter, "*.png" );
    gtk_file_chooser_add_filter( GTK_FILE_CHOOSER(filechooserbutton), PngFilter );
    gtk_file_chooser_set_filter( GTK_FILE_CHOOSER(filechooserbutton), PngFilter );

    gtk_widget_show( filechooserbutton );
    gtk_table_attach( GTK_TABLE (table1), filechooserbutton, 1, 2, 0, 1, (GtkAttachOptions) (GTK_EXPAND | GTK_FILL), (GtkAttachOptions) (GTK_FILL), 0, 5);

    g_signal_connect( G_OBJECT( filechooserbutton ), "file-set" , G_CALLBACK( ChangeMapImage ), NULL );



    label = gtk_label_new (_("Map Image: "));
    gtk_widget_show (label);
    gtk_table_attach (GTK_TABLE (table1), label, 0, 1, 0, 1, (GtkAttachOptions) (GTK_FILL), (GtkAttachOptions) (0), 0, 10);
    gtk_misc_set_alignment (GTK_MISC (label), 0, 0.5);



    /*
     * Row for quat_view Quaternion
     */
    label = gtk_label_new (_("<b>View Quat:</b>")); gtk_widget_show (label);
    gtk_table_attach (GTK_TABLE (table1), label, 0, 1, 2, 3, (GtkAttachOptions) (GTK_FILL), (GtkAttachOptions) (0), 0, 0);
    gtk_label_set_use_markup (GTK_LABEL (label), TRUE);
    gtk_label_set_justify (GTK_LABEL (label), GTK_JUSTIFY_CENTER);
    gtk_misc_set_alignment (GTK_MISC (label), 1, 0.5);

    RowHbox = gtk_hbox_new (FALSE, 10); gtk_widget_show (RowHbox);
    gtk_table_attach (GTK_TABLE (table1), RowHbox, 1, 2, 2, 3, (GtkAttachOptions) (GTK_FILL), (GtkAttachOptions) (GTK_FILL), 0, 0);

    hbox = gtk_hbox_new (FALSE, 5); gtk_widget_show (hbox);
    gtk_box_pack_start (GTK_BOX (RowHbox), hbox, FALSE, TRUE, 10);

    spinbutton1_adj = gtk_adjustment_new ( 0.0, -1.0, 1.0, 0.01, 0.10, 0);
    GtkWidget *ViewQuatButton0 = gtk_spin_button_new (GTK_ADJUSTMENT (spinbutton1_adj), 0.001, 5);
    gtk_widget_show( ViewQuatButton0 );
    gtk_box_pack_start( GTK_BOX (hbox), ViewQuatButton0, FALSE, TRUE, 0);
    gtk_spin_button_set_numeric( GTK_SPIN_BUTTON(ViewQuatButton0), TRUE);
    g_signal_connect( G_OBJECT( ViewQuatButton0 ), "value_changed", G_CALLBACK( ChangeViewQuat ), GINT_TO_POINTER( 0 ) );

    spinbutton1_adj = gtk_adjustment_new ( -sqrt(0.5), -1.0, 1.0, 0.01, 0.10, 0);
    GtkWidget *ViewQuatButton1 = gtk_spin_button_new (GTK_ADJUSTMENT (spinbutton1_adj), 0.001, 5);
    gtk_widget_show( ViewQuatButton1 );
    gtk_box_pack_start( GTK_BOX (hbox), ViewQuatButton1, FALSE, TRUE, 0);
    gtk_spin_button_set_numeric( GTK_SPIN_BUTTON(ViewQuatButton1), TRUE);
    g_signal_connect( G_OBJECT( ViewQuatButton1 ), "value_changed", G_CALLBACK( ChangeViewQuat ), GINT_TO_POINTER( 1 ) );

    spinbutton1_adj = gtk_adjustment_new ( -sqrt(0.5), -1.0, 1.0, 0.01, 0.10, 0);
    GtkWidget *ViewQuatButton2 = gtk_spin_button_new (GTK_ADJUSTMENT (spinbutton1_adj), 0.001, 5);
    gtk_widget_show( ViewQuatButton2 );
    gtk_box_pack_start( GTK_BOX (hbox), ViewQuatButton2, FALSE, TRUE, 0);
    gtk_spin_button_set_numeric( GTK_SPIN_BUTTON(ViewQuatButton2), TRUE);
    g_signal_connect( G_OBJECT( ViewQuatButton2 ), "value_changed", G_CALLBACK( ChangeViewQuat ), GINT_TO_POINTER( 2 ) );

    spinbutton1_adj = gtk_adjustment_new ( 0.0, -1.0, 1.0, 0.01, 0.10, 0);
    GtkWidget *ViewQuatButton3 = gtk_spin_button_new (GTK_ADJUSTMENT (spinbutton1_adj), 0.001, 5);
    gtk_widget_show( ViewQuatButton3 );
    gtk_box_pack_start( GTK_BOX (hbox), ViewQuatButton3, FALSE, TRUE, 0);
    gtk_spin_button_set_numeric( GTK_SPIN_BUTTON(ViewQuatButton3), TRUE);
    g_signal_connect( G_OBJECT( ViewQuatButton3 ), "value_changed", G_CALLBACK( ChangeViewQuat ), GINT_TO_POINTER( 3 ) );




    /**********************
     * TLE Generater Page *
     **********************/
    vbox2 = gtk_vbox_new( FALSE, 40 ); gtk_widget_show( vbox2 );
    gtk_container_set_border_width(GTK_CONTAINER( vbox2 ), 20);

    // Page title
    label = gtk_label_new( _("<b><span size=\"small\">TLE</span></b>")); gtk_widget_show( label);
    gtk_label_set_justify( GTK_LABEL( label), GTK_JUSTIFY_CENTER);
    gtk_label_set_use_markup( GTK_LABEL(label), TRUE );
    gtk_notebook_append_page( GTK_NOTEBOOK(notebook), vbox2, label );


    
    // Vbox with no spacing to hold the 3 line element strings
    vbox3 = gtk_vbox_new( FALSE, 0 ); gtk_widget_show( vbox3 );
    gtk_container_set_border_width( GTK_CONTAINER( vbox3 ), 60 );
    gtk_box_pack_start( GTK_BOX(vbox2), vbox3, FALSE, TRUE, 10 );

    sprintf( Str, "<b><big><tt><span>%s</span></tt></big></b>", tle.Line0 );
    label = gtk_label_new( Str ); gtk_widget_show( label);
    gtk_box_pack_start( GTK_BOX(vbox3), label, FALSE, TRUE, 0);

    gtk_label_set_use_markup( GTK_LABEL( label), TRUE);
    gtk_label_set_justify( GTK_LABEL( label), GTK_JUSTIFY_CENTER);
    gtk_misc_set_alignment( GTK_MISC( label), 0.0, 0.5);
    tle.Line0Label = label;

    sprintf( Str, "<b><big><tt><span>%s</span></tt></big></b>", tle.Line1 );
    label = gtk_label_new( Str ); gtk_widget_show( label);
    gtk_box_pack_start( GTK_BOX(vbox3), label, FALSE, TRUE, 0);
    gtk_label_set_use_markup( GTK_LABEL( label), TRUE);
    gtk_label_set_justify( GTK_LABEL( label), GTK_JUSTIFY_CENTER);
    gtk_misc_set_alignment( GTK_MISC( label), 0.0, 0.5);
    tle.Line1Label = label;

    sprintf( Str, "<b><big><tt><span>%s</span></tt></big></b>\n\n", tle.Line2 );
    label = gtk_label_new( Str ); gtk_widget_show( label);
    gtk_box_pack_start( GTK_BOX(vbox3), label, FALSE, TRUE, 0);
    gtk_label_set_use_markup( GTK_LABEL( label), TRUE);
    gtk_label_set_justify( GTK_LABEL( label), GTK_JUSTIFY_CENTER);
    gtk_misc_set_alignment( GTK_MISC( label), 0.0, 0.5);
    tle.Line2Label = label;



    ChangeTLE( NULL, GINT_TO_POINTER(-1) );

    int r = 2;

    table1 = gtk_table_new( 3, 3, FALSE );
    gtk_widget_show( table1);
    gtk_container_add( GTK_CONTAINER( vbox2), table1);

    /*
     * Section for Line 1 Entries
     *  01  Line Number of Element Data
     *  03-07   Satellite Number
     *  08  Classification (U=Unclassified)
     *
     *  10-11   International Designator (Last two digits of launch year)
     *  12-14   International Designator (Launch number of the year)
     *  15-17   International Designator (Piece of the launch)
     *
     *  19-20   Epoch Year (Last two digits of year)
     *  21-32   Epoch (Day of the year and fractional portion of the day)
     *
     *  34-43   First Time Derivative of the Mean Motion
     *  45-52   Second Time Derivative of Mean Motion (decimal point assumed)
     *  54-61   BSTAR drag term (decimal point assumed)
     *  63  Ephemeris type
     *  65-68   Element number
     *  69  Checksum (Modulo 10)
     *  (Letters, blanks, periods, plus signs = 0; minus signs = 1)
     */
    label = gtk_label_new( _("<b>Line 1 Entries:</b>")); gtk_widget_show( label);
    gtk_table_attach( GTK_TABLE( table1), label, 0, 1, r, r+1,( GtkAttachOptions)( GTK_FILL),( GtkAttachOptions)( 0), 0, 0);
    gtk_label_set_use_markup( GTK_LABEL( label), TRUE);
    gtk_label_set_justify( GTK_LABEL( label), GTK_JUSTIFY_CENTER);
    gtk_misc_set_alignment( GTK_MISC( label), 1, 0.5);
    ++r;

    // Satellite Number
    label = gtk_label_new( _("<b>Satellite Number:</b>")); gtk_widget_show( label);
    gtk_table_attach( GTK_TABLE( table1), label, 1, 2, r, r+1,( GtkAttachOptions)( GTK_FILL),( GtkAttachOptions)( 0), 0, 0);
    gtk_label_set_use_markup( GTK_LABEL( label), TRUE);
    gtk_label_set_justify( GTK_LABEL( label), GTK_JUSTIFY_CENTER);
    gtk_misc_set_alignment( GTK_MISC( label), 1, 0.5);

    RowHbox = gtk_hbox_new( FALSE, 10); gtk_widget_show( RowHbox);
    gtk_table_attach( GTK_TABLE( table1), RowHbox, 2, 3, r, r+1,( GtkAttachOptions)( GTK_FILL),( GtkAttachOptions)( GTK_FILL), 0, 0);

    hbox = gtk_hbox_new( FALSE, 2); gtk_widget_show( hbox);
    gtk_box_pack_start( GTK_BOX( RowHbox), hbox, FALSE, TRUE, 10);

    spinbutton1_adj = gtk_adjustment_new(  tle.SatNum, 0, 99999, 1, 1, 0);
    GtkWidget *TleGenButton0 = gtk_spin_button_new( GTK_ADJUSTMENT( spinbutton1_adj), 0.001, 0);
    gtk_widget_show( TleGenButton0 );
    gtk_box_pack_start( GTK_BOX( hbox), TleGenButton0, FALSE, TRUE, 0);
    gtk_spin_button_set_numeric( GTK_SPIN_BUTTON(TleGenButton0), TRUE);
    g_signal_connect( G_OBJECT( TleGenButton0 ), "value_changed", G_CALLBACK( ChangeTLE ), GINT_TO_POINTER( 1 ) );
    ++r;

    // International Designator
    label = gtk_label_new( _("<b>International Designator:</b>")); gtk_widget_show( label);
    gtk_table_attach( GTK_TABLE( table1), label, 1, 2, r, r+1,( GtkAttachOptions)( GTK_FILL),( GtkAttachOptions)( 0), 0, 0);
    gtk_label_set_use_markup( GTK_LABEL( label), TRUE);
    gtk_label_set_justify( GTK_LABEL( label), GTK_JUSTIFY_CENTER);
    gtk_misc_set_alignment( GTK_MISC( label), 1, 0.5);

    RowHbox = gtk_hbox_new( FALSE, 10); gtk_widget_show( RowHbox);
    gtk_table_attach( GTK_TABLE( table1), RowHbox, 2, 3, r, r+1,( GtkAttachOptions)( GTK_FILL),( GtkAttachOptions)( GTK_FILL), 0, 0);

    hbox = gtk_hbox_new( FALSE, 2); gtk_widget_show( hbox);
    gtk_box_pack_start( GTK_BOX( RowHbox), hbox, FALSE, TRUE, 10);

//    spinbutton1_adj = gtk_adjustment_new(  22.3, -90.0, 90.0, 0.01, 0.10, 0);
//    GtkWidget *TleGenButton1 = gtk_spin_button_new( GTK_ADJUSTMENT( spinbutton1_adj), 0.001, 5);
//    gtk_widget_show( TleGenButton1 );
//    gtk_box_pack_start( GTK_BOX( hbox), TleGenButton1, FALSE, TRUE, 0);
//    gtk_spin_button_set_numeric( GTK_SPIN_BUTTON(TleGenButton1), TRUE);
//    g_signal_connect( G_OBJECT( TleGenButton1 ), "value_changed", G_CALLBACK( ChangeTLE ), GINT_TO_POINTER( 2 ) );
    ++r;

    // Epoch
    label = gtk_label_new( _("<b>Epoch:</b>")); gtk_widget_show( label);
    gtk_table_attach( GTK_TABLE( table1), label, 1, 2, r, r+1,( GtkAttachOptions)( GTK_FILL),( GtkAttachOptions)( 0), 0, 0);
    gtk_label_set_use_markup( GTK_LABEL( label), TRUE);
    gtk_label_set_justify( GTK_LABEL( label), GTK_JUSTIFY_CENTER);
    gtk_misc_set_alignment( GTK_MISC( label), 1, 0.5);

    RowHbox = gtk_hbox_new( FALSE, 10); gtk_widget_show( RowHbox);
    gtk_table_attach( GTK_TABLE( table1), RowHbox, 2, 3, r, r+1,( GtkAttachOptions)( GTK_FILL),( GtkAttachOptions)( GTK_FILL), 0, 0);

    hbox = gtk_hbox_new( FALSE, 2); gtk_widget_show( hbox);
    gtk_box_pack_start( GTK_BOX( RowHbox), hbox, FALSE, TRUE, 10);

    spinbutton1_adj = gtk_adjustment_new(  tle.Epoch, 1000.0, 99999.0, 0.01, 0.10, 0);
    GtkWidget *TleGenButton2 = gtk_spin_button_new( GTK_ADJUSTMENT( spinbutton1_adj), 0.001, 8);
    gtk_widget_show( TleGenButton2 );
    gtk_box_pack_start( GTK_BOX( hbox), TleGenButton2, FALSE, TRUE, 0);
    gtk_spin_button_set_numeric( GTK_SPIN_BUTTON(TleGenButton2), TRUE);
    g_signal_connect( G_OBJECT( TleGenButton2 ), "value_changed", G_CALLBACK( ChangeTLE ), GINT_TO_POINTER( 3 ) );
    ++r;

    // First Time Derivative of the Mean Motion
    label = gtk_label_new( _("<b>d/dt of Mean Motion:</b>")); gtk_widget_show( label);
    gtk_table_attach( GTK_TABLE( table1), label, 1, 2, r, r+1,( GtkAttachOptions)( GTK_FILL),( GtkAttachOptions)( 0), 0, 0);
    gtk_label_set_use_markup( GTK_LABEL( label), TRUE);
    gtk_label_set_justify( GTK_LABEL( label), GTK_JUSTIFY_CENTER);
    gtk_misc_set_alignment( GTK_MISC( label), 1, 0.5);

    RowHbox = gtk_hbox_new( FALSE, 10); gtk_widget_show( RowHbox);
    gtk_table_attach( GTK_TABLE( table1), RowHbox, 2, 3, r, r+1,( GtkAttachOptions)( GTK_FILL),( GtkAttachOptions)( GTK_FILL), 0, 0);

    hbox = gtk_hbox_new( FALSE, 2); gtk_widget_show( hbox);
    gtk_box_pack_start( GTK_BOX( RowHbox), hbox, FALSE, TRUE, 10);

    spinbutton1_adj = gtk_adjustment_new(  tle.d1MeanMotion, -0.5, 0.5, 0.01, 0.10, 0);
    GtkWidget *TleGenButton3 = gtk_spin_button_new( GTK_ADJUSTMENT( spinbutton1_adj), 0.001, 8);
    gtk_widget_show( TleGenButton3 );
    gtk_box_pack_start( GTK_BOX( hbox), TleGenButton3, FALSE, TRUE, 0);
    gtk_spin_button_set_numeric( GTK_SPIN_BUTTON(TleGenButton3), TRUE);
    g_signal_connect( G_OBJECT( TleGenButton3 ), "value_changed", G_CALLBACK( ChangeTLE ), GINT_TO_POINTER( 4 ) );
    ++r;

    // Second Time Derivative of the Mean Motion
    label = gtk_label_new( _("<b>d^2/dt^2 of Mean Motion:</b>")); gtk_widget_show( label);
    gtk_table_attach( GTK_TABLE( table1), label, 1, 2, r, r+1,( GtkAttachOptions)( GTK_FILL),( GtkAttachOptions)( 0), 0, 0);
    gtk_label_set_use_markup( GTK_LABEL( label), TRUE);
    gtk_label_set_justify( GTK_LABEL( label), GTK_JUSTIFY_CENTER);
    gtk_misc_set_alignment( GTK_MISC( label), 1, 0.5);

    RowHbox = gtk_hbox_new( FALSE, 10); gtk_widget_show( RowHbox);
    gtk_table_attach( GTK_TABLE( table1), RowHbox, 2, 3, r, r+1,( GtkAttachOptions)( GTK_FILL),( GtkAttachOptions)( GTK_FILL), 0, 0);

    hbox = gtk_hbox_new( FALSE, 2); gtk_widget_show( hbox);
    gtk_box_pack_start( GTK_BOX( RowHbox), hbox, FALSE, TRUE, 10);

    spinbutton1_adj = gtk_adjustment_new(  tle.d2MeanMotion, -0.1, 0.1, 0.01, 0.10, 0);
    GtkWidget *TleGenButton4 = gtk_spin_button_new( GTK_ADJUSTMENT( spinbutton1_adj), 0.001, 8);
    gtk_widget_show( TleGenButton4 );
    gtk_box_pack_start( GTK_BOX( hbox), TleGenButton4, FALSE, TRUE, 0);
    gtk_spin_button_set_numeric( GTK_SPIN_BUTTON(TleGenButton4), TRUE);
    g_signal_connect( G_OBJECT( TleGenButton4 ), "value_changed", G_CALLBACK( ChangeTLE ), GINT_TO_POINTER( 5 ) );
    ++r;

    // BSTAR
    label = gtk_label_new( _("<b>BSTAR:</b>")); gtk_widget_show( label);
    gtk_table_attach( GTK_TABLE( table1), label, 1, 2, r, r+1,( GtkAttachOptions)( GTK_FILL),( GtkAttachOptions)( 0), 0, 0);
    gtk_label_set_use_markup( GTK_LABEL( label), TRUE);
    gtk_label_set_justify( GTK_LABEL( label), GTK_JUSTIFY_CENTER);
    gtk_misc_set_alignment( GTK_MISC( label), 1, 0.5);

    RowHbox = gtk_hbox_new( FALSE, 10); gtk_widget_show( RowHbox);
    gtk_table_attach( GTK_TABLE( table1), RowHbox, 2, 3, r, r+1,( GtkAttachOptions)( GTK_FILL),( GtkAttachOptions)( GTK_FILL), 0, 0);

    hbox = gtk_hbox_new( FALSE, 2); gtk_widget_show( hbox);
    gtk_box_pack_start( GTK_BOX( RowHbox), hbox, FALSE, TRUE, 10);

    spinbutton1_adj = gtk_adjustment_new(  tle.BSTAR, 0.0, 1.0, 0.001e-3, 0.010e-3, 0);
    GtkWidget *TleGenButton5 = gtk_spin_button_new( GTK_ADJUSTMENT( spinbutton1_adj), 0.0001e-3, 12);
    gtk_widget_show( TleGenButton5 );
    gtk_box_pack_start( GTK_BOX( hbox), TleGenButton5, FALSE, TRUE, 0);
    gtk_spin_button_set_numeric( GTK_SPIN_BUTTON(TleGenButton5), TRUE);
    g_signal_connect( G_OBJECT( TleGenButton5 ), "value_changed", G_CALLBACK( ChangeTLE ), GINT_TO_POINTER( 6 ) );
    ++r;


    // Element Number
    label = gtk_label_new( _("<b>Element Number:</b>")); gtk_widget_show( label);
    gtk_table_attach( GTK_TABLE( table1), label, 1, 2, r, r+1,( GtkAttachOptions)( GTK_FILL),( GtkAttachOptions)( 0), 0, 0);
    gtk_label_set_use_markup( GTK_LABEL( label), TRUE);
    gtk_label_set_justify( GTK_LABEL( label), GTK_JUSTIFY_CENTER);
    gtk_misc_set_alignment( GTK_MISC( label), 1, 0.5);

    RowHbox = gtk_hbox_new( FALSE, 10); gtk_widget_show( RowHbox);
    gtk_table_attach( GTK_TABLE( table1), RowHbox, 2, 3, r, r+1,( GtkAttachOptions)( GTK_FILL),( GtkAttachOptions)( GTK_FILL), 0, 0);

    hbox = gtk_hbox_new( FALSE, 2); gtk_widget_show( hbox);
    gtk_box_pack_start( GTK_BOX( RowHbox), hbox, FALSE, TRUE, 10);

    spinbutton1_adj = gtk_adjustment_new(  tle.ElemNum, 0, 9999, 1, 1, 0);
    GtkWidget *TleGenButton6 = gtk_spin_button_new( GTK_ADJUSTMENT( spinbutton1_adj), 0.001, 0);
    gtk_widget_show( TleGenButton6 );
    gtk_box_pack_start( GTK_BOX( hbox), TleGenButton6, FALSE, TRUE, 0);
    gtk_spin_button_set_numeric( GTK_SPIN_BUTTON(TleGenButton6), TRUE);
    g_signal_connect( G_OBJECT( TleGenButton6 ), "value_changed", G_CALLBACK( ChangeTLE ), GINT_TO_POINTER( 7 ) );
    ++r;




    /*
     * Section for Line 2 Entries
     *    01      Line Number of Element Data
     *    03-07   Satellite Number
     *    09-16   Inclination [Degrees]
     *    18-25   Right Ascension of the Ascending Node [Degrees]
     *    27-33   Eccentricity (decimal point assumed)
     *    35-42   Argument of Perigee [Degrees]
     *    44-51   Mean Anomaly [Degrees]
     *    53-63   Mean Motion [Revs per day]
     *    64-68   Revolution number at epoch [Revs]
     *    69      Checksum (Modulo 10)
     */
    label = gtk_label_new( _("<b>Line 2 Entries:</b>")); gtk_widget_show( label);
    gtk_table_attach( GTK_TABLE( table1), label, 0, 1, r, r+1,( GtkAttachOptions)( GTK_FILL),( GtkAttachOptions)( 0), 0, 0);
    gtk_label_set_use_markup( GTK_LABEL( label), TRUE);
    gtk_label_set_justify( GTK_LABEL( label), GTK_JUSTIFY_CENTER);
    gtk_misc_set_alignment( GTK_MISC( label), 1, 0.5);
    ++r;

    // Satellite Number
//    label = gtk_label_new( _("<b>Satellite Number:</b>")); gtk_widget_show( label);
//    gtk_table_attach( GTK_TABLE( table1), label, 1, 2, r, r+1,( GtkAttachOptions)( GTK_FILL),( GtkAttachOptions)( 0), 0, 0);
//    gtk_label_set_use_markup( GTK_LABEL( label), TRUE);
//    gtk_label_set_justify( GTK_LABEL( label), GTK_JUSTIFY_CENTER);
//    gtk_misc_set_alignment( GTK_MISC( label), 1, 0.5);
//
//    RowHbox = gtk_hbox_new( FALSE, 10); gtk_widget_show( RowHbox);
//    gtk_table_attach( GTK_TABLE( table1), RowHbox, 2, 3, r, r+1,( GtkAttachOptions)( GTK_FILL),( GtkAttachOptions)( GTK_FILL), 0, 0);
//
//    hbox = gtk_hbox_new( FALSE, 2); gtk_widget_show( hbox);
//    gtk_box_pack_start( GTK_BOX( RowHbox), hbox, FALSE, TRUE, 10);
//
//    spinbutton1_adj = gtk_adjustment_new(  99999, 0, 999999, 1, 1, 0);
//    GtkWidget *TleGenButton7 = gtk_spin_button_new( GTK_ADJUSTMENT( spinbutton1_adj), 0.001, 0);
//    gtk_widget_show( TleGenButton7 );
//    gtk_box_pack_start( GTK_BOX( hbox), TleGenButton7, FALSE, TRUE, 0);
//    gtk_spin_button_set_numeric( GTK_SPIN_BUTTON(TleGenButton7), TRUE);
//    //g_signal_connect( G_OBJECT( TleGenButton7 ), "value_changed", G_CALLBACK( ChangeViewQuat ), GINT_TO_POINTER( 0 ) );
//    ++r;

    // Inclination
    label = gtk_label_new( _("<b>Inclination [Degrees]:</b>")); gtk_widget_show( label);
    gtk_table_attach( GTK_TABLE( table1), label, 1, 2, r, r+1,( GtkAttachOptions)( GTK_FILL),( GtkAttachOptions)( 0), 0, 0);
    gtk_label_set_use_markup( GTK_LABEL( label), TRUE);
    gtk_label_set_justify( GTK_LABEL( label), GTK_JUSTIFY_CENTER);
    gtk_misc_set_alignment( GTK_MISC( label), 1, 0.5);

    RowHbox = gtk_hbox_new( FALSE, 10); gtk_widget_show( RowHbox);
    gtk_table_attach( GTK_TABLE( table1), RowHbox, 2, 3, r, r+1,( GtkAttachOptions)( GTK_FILL),( GtkAttachOptions)( GTK_FILL), 0, 0);

    hbox = gtk_hbox_new( FALSE, 2); gtk_widget_show( hbox);
    gtk_box_pack_start( GTK_BOX( RowHbox), hbox, FALSE, TRUE, 10);

    spinbutton1_adj = gtk_adjustment_new(  tle.Inc, 0.0, 180, 1.0, 10.0, 0);
    GtkWidget *TleGenButton8 = gtk_spin_button_new( GTK_ADJUSTMENT( spinbutton1_adj), 0.001, 4);
    gtk_widget_show( TleGenButton8 );
    gtk_box_pack_start( GTK_BOX( hbox), TleGenButton8, FALSE, TRUE, 0);
    gtk_spin_button_set_numeric( GTK_SPIN_BUTTON(TleGenButton8), TRUE);
    g_signal_connect( G_OBJECT( TleGenButton8 ), "value_changed", G_CALLBACK( ChangeTLE ), GINT_TO_POINTER( 8 ) );
    ++r;

    // RAAN
    label = gtk_label_new( _("<b>RAAN [Degrees]:</b>")); gtk_widget_show( label);
    gtk_table_attach( GTK_TABLE( table1), label, 1, 2, r, r+1,( GtkAttachOptions)( GTK_FILL),( GtkAttachOptions)( 0), 0, 0);
    gtk_label_set_use_markup( GTK_LABEL( label), TRUE);
    gtk_label_set_justify( GTK_LABEL( label), GTK_JUSTIFY_CENTER);
    gtk_misc_set_alignment( GTK_MISC( label), 1, 0.5);

    RowHbox = gtk_hbox_new( FALSE, 10); gtk_widget_show( RowHbox);
    gtk_table_attach( GTK_TABLE( table1), RowHbox, 2, 3, r, r+1,( GtkAttachOptions)( GTK_FILL),( GtkAttachOptions)( GTK_FILL), 0, 0);

    hbox = gtk_hbox_new( FALSE, 2); gtk_widget_show( hbox);
    gtk_box_pack_start( GTK_BOX( RowHbox), hbox, FALSE, TRUE, 10);

    spinbutton1_adj = gtk_adjustment_new(  tle.RAAN, 0.0, 360.0, 1.0, 10.0, 0);
    GtkWidget *TleGenButton9 = gtk_spin_button_new( GTK_ADJUSTMENT( spinbutton1_adj), 0.001, 4);
    gtk_widget_show( TleGenButton9 );
    gtk_box_pack_start( GTK_BOX( hbox), TleGenButton9, FALSE, TRUE, 0);
    gtk_spin_button_set_numeric( GTK_SPIN_BUTTON(TleGenButton9), TRUE);
    g_signal_connect( G_OBJECT( TleGenButton9 ), "value_changed", G_CALLBACK( ChangeTLE ), GINT_TO_POINTER( 9 ) );
    ++r;

    // Eccentricity
    label = gtk_label_new( _("<b>Eccentricity:</b>")); gtk_widget_show( label);
    gtk_table_attach( GTK_TABLE( table1), label, 1, 2, r, r+1,( GtkAttachOptions)( GTK_FILL),( GtkAttachOptions)( 0), 0, 0);
    gtk_label_set_use_markup( GTK_LABEL( label), TRUE);
    gtk_label_set_justify( GTK_LABEL( label), GTK_JUSTIFY_CENTER);
    gtk_misc_set_alignment( GTK_MISC( label), 1, 0.5);

    RowHbox = gtk_hbox_new( FALSE, 10); gtk_widget_show( RowHbox);
    gtk_table_attach( GTK_TABLE( table1), RowHbox, 2, 3, r, r+1,( GtkAttachOptions)( GTK_FILL),( GtkAttachOptions)( GTK_FILL), 0, 0);

    hbox = gtk_hbox_new( FALSE, 2); gtk_widget_show( hbox);
    gtk_box_pack_start( GTK_BOX( RowHbox), hbox, FALSE, TRUE, 10);

    spinbutton1_adj = gtk_adjustment_new(  tle.Ecc, 0.0, 0.9999999, 0.01, 0.10, 0);
    GtkWidget *TleGenButton10 = gtk_spin_button_new( GTK_ADJUSTMENT( spinbutton1_adj), 0.001, 7);
    gtk_widget_show( TleGenButton10 );
    gtk_box_pack_start( GTK_BOX( hbox), TleGenButton10, FALSE, TRUE, 0);
    gtk_spin_button_set_numeric( GTK_SPIN_BUTTON(TleGenButton10), TRUE);
    g_signal_connect( G_OBJECT( TleGenButton10 ), "value_changed", G_CALLBACK( ChangeTLE ), GINT_TO_POINTER( 10 ) );
    ++r;

    // Arg. Of Perigee
    label = gtk_label_new( _("<b>Arg. Of Perigee [Degrees]:</b>")); gtk_widget_show( label);
    gtk_table_attach( GTK_TABLE( table1), label, 1, 2, r, r+1,( GtkAttachOptions)( GTK_FILL),( GtkAttachOptions)( 0), 0, 0);
    gtk_label_set_use_markup( GTK_LABEL( label), TRUE);
    gtk_label_set_justify( GTK_LABEL( label), GTK_JUSTIFY_CENTER);
    gtk_misc_set_alignment( GTK_MISC( label), 1, 0.5);

    RowHbox = gtk_hbox_new( FALSE, 10); gtk_widget_show( RowHbox);
    gtk_table_attach( GTK_TABLE( table1), RowHbox, 2, 3, r, r+1,( GtkAttachOptions)( GTK_FILL),( GtkAttachOptions)( GTK_FILL), 0, 0);

    hbox = gtk_hbox_new( FALSE, 2); gtk_widget_show( hbox);
    gtk_box_pack_start( GTK_BOX( RowHbox), hbox, FALSE, TRUE, 10);

    spinbutton1_adj = gtk_adjustment_new(  tle.AoP, 0.0, 360.0, 1.0, 10.0, 0);
    GtkWidget *TleGenButton11 = gtk_spin_button_new( GTK_ADJUSTMENT( spinbutton1_adj), 0.001, 4);
    gtk_widget_show( TleGenButton11 );
    gtk_box_pack_start( GTK_BOX( hbox), TleGenButton11, FALSE, TRUE, 0);
    gtk_spin_button_set_numeric( GTK_SPIN_BUTTON(TleGenButton11), TRUE);
    g_signal_connect( G_OBJECT( TleGenButton11 ), "value_changed", G_CALLBACK( ChangeTLE ), GINT_TO_POINTER( 11 ) );
    ++r;

    // Mean Anomaly
    label = gtk_label_new( _("<b>Mean Anomaly [Degrees]:</b>")); gtk_widget_show( label);
    gtk_table_attach( GTK_TABLE( table1), label, 1, 2, r, r+1,( GtkAttachOptions)( GTK_FILL),( GtkAttachOptions)( 0), 0, 0);
    gtk_label_set_use_markup( GTK_LABEL( label), TRUE);
    gtk_label_set_justify( GTK_LABEL( label), GTK_JUSTIFY_CENTER);
    gtk_misc_set_alignment( GTK_MISC( label), 1, 0.5);

    RowHbox = gtk_hbox_new( FALSE, 10); gtk_widget_show( RowHbox);
    gtk_table_attach( GTK_TABLE( table1), RowHbox, 2, 3, r, r+1,( GtkAttachOptions)( GTK_FILL),( GtkAttachOptions)( GTK_FILL), 0, 0);

    hbox = gtk_hbox_new( FALSE, 2); gtk_widget_show( hbox);
    gtk_box_pack_start( GTK_BOX( RowHbox), hbox, FALSE, TRUE, 10);

    spinbutton1_adj = gtk_adjustment_new(  tle.MeanAnomaly, 0.0, 360.0, 1.0, 10.0, 0);
    GtkWidget *TleGenButton12 = gtk_spin_button_new( GTK_ADJUSTMENT( spinbutton1_adj), 0.001, 4);
    gtk_widget_show( TleGenButton12 );
    gtk_box_pack_start( GTK_BOX( hbox), TleGenButton12, FALSE, TRUE, 0);
    gtk_spin_button_set_numeric( GTK_SPIN_BUTTON(TleGenButton12), TRUE);
    g_signal_connect( G_OBJECT( TleGenButton12 ), "value_changed", G_CALLBACK( ChangeTLE ), GINT_TO_POINTER( 12 ) );
    ++r;

    // Mean Motion
    label = gtk_label_new( _("<b>Mean Motion [Revs/day]:</b>")); gtk_widget_show( label);
    gtk_table_attach( GTK_TABLE( table1), label, 1, 2, r, r+1,( GtkAttachOptions)( GTK_FILL),( GtkAttachOptions)( 0), 0, 0);
    gtk_label_set_use_markup( GTK_LABEL( label), TRUE);
    gtk_label_set_justify( GTK_LABEL( label), GTK_JUSTIFY_CENTER);
    gtk_misc_set_alignment( GTK_MISC( label), 1, 0.5);

    RowHbox = gtk_hbox_new( FALSE, 10); gtk_widget_show( RowHbox);
    gtk_table_attach( GTK_TABLE( table1), RowHbox, 2, 3, r, r+1,( GtkAttachOptions)( GTK_FILL),( GtkAttachOptions)( GTK_FILL), 0, 0);

    hbox = gtk_hbox_new( FALSE, 2); gtk_widget_show( hbox);
    gtk_box_pack_start( GTK_BOX( RowHbox), hbox, FALSE, TRUE, 10);

    spinbutton1_adj = gtk_adjustment_new(  tle.MeanMotion, 0.1, 20.0, 0.0001, 0.10, 0);
    GtkWidget *TleGenButton13 = gtk_spin_button_new( GTK_ADJUSTMENT( spinbutton1_adj), 0.001, 8);
    gtk_widget_show( TleGenButton13 );
    gtk_box_pack_start( GTK_BOX( hbox), TleGenButton13, FALSE, TRUE, 0);
    gtk_spin_button_set_numeric( GTK_SPIN_BUTTON(TleGenButton13), TRUE);
    g_signal_connect( G_OBJECT( TleGenButton13 ), "value_changed", G_CALLBACK( ChangeTLE ), GINT_TO_POINTER( 13 ) );
    ++r;

    // Rev Number at Epoch
    label = gtk_label_new( _("<b>Rev Number at Epoch [Revs]:</b>")); gtk_widget_show( label);
    gtk_table_attach( GTK_TABLE( table1), label, 1, 2, r, r+1,( GtkAttachOptions)( GTK_FILL),( GtkAttachOptions)( 0), 0, 0);
    gtk_label_set_use_markup( GTK_LABEL( label), TRUE);
    gtk_label_set_justify( GTK_LABEL( label), GTK_JUSTIFY_CENTER);
    gtk_misc_set_alignment( GTK_MISC( label), 1, 0.5);

    RowHbox = gtk_hbox_new( FALSE, 10); gtk_widget_show( RowHbox);
    gtk_table_attach( GTK_TABLE( table1), RowHbox, 2, 3, r, r+1,( GtkAttachOptions)( GTK_FILL),( GtkAttachOptions)( GTK_FILL), 0, 0);

    hbox = gtk_hbox_new( FALSE, 2); gtk_widget_show( hbox);
    gtk_box_pack_start( GTK_BOX( RowHbox), hbox, FALSE, TRUE, 10);

    spinbutton1_adj = gtk_adjustment_new(  tle.RevNum, 0, 99999, 1, 1, 0);
    GtkWidget *TleGenButton14 = gtk_spin_button_new( GTK_ADJUSTMENT( spinbutton1_adj), 0.001, 0);
    gtk_widget_show( TleGenButton14 );
    gtk_box_pack_start( GTK_BOX( hbox), TleGenButton14, FALSE, TRUE, 0);
    gtk_spin_button_set_numeric( GTK_SPIN_BUTTON(TleGenButton14), TRUE);
    g_signal_connect( G_OBJECT( TleGenButton14 ), "value_changed", G_CALLBACK( ChangeTLE ), GINT_TO_POINTER( 14 ) );
    ++r;



hbox = gtk_hbox_new( FALSE, 10); gtk_widget_show( hbox );
button = gtk_button_new_with_mnemonic( _("Trace Field Lines") ); gtk_widget_show( button );
gtk_box_pack_start( GTK_BOX(hbox), button, FALSE, TRUE, 10 );
g_signal_connect( G_OBJECT( button ), "clicked", G_CALLBACK( TLE_TraceFieldLines ), GINT_TO_POINTER( -1 ) );
gtk_box_pack_start( GTK_BOX(vbox2), hbox, FALSE, TRUE, 10 );







    /***********
     * General *
     ***********/
    vbox2 = gtk_vbox_new( FALSE, 0); gtk_widget_show( vbox2);
    gtk_container_set_border_width( GTK_CONTAINER( vbox2), 20);

    // Page title
    label = gtk_label_new (_("<b><span size=\"small\">General</span></b>")); gtk_widget_show (label);
    gtk_label_set_justify (GTK_LABEL (label), GTK_JUSTIFY_CENTER);
    gtk_label_set_use_markup( GTK_LABEL(label), TRUE );
    gtk_notebook_append_page( GTK_NOTEBOOK(notebook), vbox2, label );


    table1 = gtk_table_new (7, 2, FALSE); gtk_widget_show (table1);
    gtk_box_pack_start (GTK_BOX (vbox2), table1, TRUE, TRUE, 15);
    gtk_container_set_border_width (GTK_CONTAINER (table1), 20);
    gtk_table_set_row_spacings (GTK_TABLE (table1), 20);
    gtk_table_set_col_spacings (GTK_TABLE (table1), 10);


    /*
     * Row for nFieldLine Points
     */
    label = gtk_label_new (_("<b>Fieldline Pnts:</b>")); gtk_widget_show (label);
    gtk_table_attach (GTK_TABLE (table1), label, 0, 1, 1, 2, (GtkAttachOptions) (GTK_FILL), (GtkAttachOptions) (0), 0, 0);
    gtk_label_set_use_markup (GTK_LABEL (label), TRUE);
    gtk_label_set_justify (GTK_LABEL (label), GTK_JUSTIFY_CENTER);
    gtk_misc_set_alignment (GTK_MISC (label), 1, 0.5);

    RowHbox = gtk_hbox_new (FALSE, 10); gtk_widget_show (RowHbox);
    gtk_table_attach (GTK_TABLE (table1), RowHbox, 1, 2, 1, 2, (GtkAttachOptions) (GTK_FILL), (GtkAttachOptions) (GTK_FILL), 0, 0);

    // nFieldline Points button
    hbox = gtk_hbox_new (FALSE, 5); gtk_widget_show (hbox);
    gtk_box_pack_start (GTK_BOX (RowHbox), hbox, FALSE, TRUE, 0);

    label = gtk_label_new ("nFieldPnts"); gtk_widget_show (label);
    gtk_box_pack_start (GTK_BOX (hbox), label, FALSE, FALSE, 0);
    gtk_label_set_use_markup (GTK_LABEL (label), TRUE);
    gtk_misc_set_alignment (GTK_MISC (label), 1, 0.5);

    spinbutton1_adj = gtk_adjustment_new(80, 2, 180, 1, 5, 0);
    GtkWidget *nFieldPntsButton = gtk_spin_button_new (GTK_ADJUSTMENT (spinbutton1_adj), 1, 0);
    gtk_widget_show (nFieldPntsButton);
    gtk_box_pack_start (GTK_BOX (hbox), nFieldPntsButton, FALSE, TRUE, 0);
    gtk_spin_button_set_numeric (GTK_SPIN_BUTTON (nFieldPntsButton), TRUE);
    g_signal_connect( G_OBJECT( nFieldPntsButton ), "value_changed", G_CALLBACK( ChangenFieldPnts ), NULL );



    /*
     * Row for Lighting
     */
    label = gtk_label_new (_("<b>Lighting:</b>")); gtk_widget_show (label);
    gtk_table_attach (GTK_TABLE (table1), label, 0, 1, 2, 3, (GtkAttachOptions) (GTK_FILL), (GtkAttachOptions) (0), 0, 0);
    gtk_label_set_use_markup (GTK_LABEL (label), TRUE);
    gtk_label_set_justify (GTK_LABEL (label), GTK_JUSTIFY_CENTER);
    gtk_misc_set_alignment (GTK_MISC (label), 1, 0.5);

    RowHbox = gtk_hbox_new (FALSE, 10); gtk_widget_show (RowHbox);
    gtk_table_attach (GTK_TABLE (table1), RowHbox, 1, 2, 2, 3, (GtkAttachOptions) (GTK_FILL), (GtkAttachOptions) (GTK_FILL), 0, 0);

    // nFieldline Points button
    hbox = gtk_hbox_new (FALSE, 5); gtk_widget_show (hbox);
    gtk_box_pack_start (GTK_BOX (RowHbox), hbox, FALSE, TRUE, 0);

    RadioLightingStyle[0] = gtk_radio_button_new_with_mnemonic (NULL, _("Solar Illumination")); gtk_widget_show(RadioLightingStyle[0]);
    gtk_box_pack_start (GTK_BOX (hbox), RadioLightingStyle[0], FALSE, FALSE, 0);
    gtk_radio_button_set_group (GTK_RADIO_BUTTON(RadioLightingStyle[0]), RadioLightingGroup);
    RadioLightingGroup = gtk_radio_button_get_group (GTK_RADIO_BUTTON(RadioLightingStyle[0]));
    gtk_toggle_button_set_active (GTK_TOGGLE_BUTTON(RadioLightingStyle[0]), TRUE);
    g_signal_connect( G_OBJECT( RadioLightingStyle[0]), "toggled", G_CALLBACK( ChangeLighting ), GINT_TO_POINTER( 0 ) );

    RadioLightingStyle[2] = gtk_radio_button_new_with_mnemonic (NULL, _("Solar Illumination 2")); gtk_widget_show(RadioLightingStyle[2]);
    gtk_box_pack_start (GTK_BOX (hbox), RadioLightingStyle[2], FALSE, FALSE, 0);
    gtk_radio_button_set_group (GTK_RADIO_BUTTON(RadioLightingStyle[2]), RadioLightingGroup);
    RadioLightingGroup = gtk_radio_button_get_group (GTK_RADIO_BUTTON(RadioLightingStyle[2]));
    gtk_toggle_button_set_active (GTK_TOGGLE_BUTTON(RadioLightingStyle[2]), FALSE);
    g_signal_connect( G_OBJECT( RadioLightingStyle[2] ), "toggled", G_CALLBACK( ChangeLighting ), GINT_TO_POINTER( 2 ) );

    RadioLightingStyle[1] = gtk_radio_button_new_with_mnemonic (NULL, _("Fixed Illumination")); gtk_widget_show(RadioLightingStyle[1]);
    gtk_box_pack_start (GTK_BOX (hbox), RadioLightingStyle[1], FALSE, FALSE, 0);
    gtk_radio_button_set_group (GTK_RADIO_BUTTON(RadioLightingStyle[1]), RadioLightingGroup);
    RadioLightingGroup = gtk_radio_button_get_group (GTK_RADIO_BUTTON(RadioLightingStyle[1]));
    gtk_toggle_button_set_active (GTK_TOGGLE_BUTTON(RadioLightingStyle[1]), FALSE);
    g_signal_connect( G_OBJECT( RadioLightingStyle[1] ), "toggled", G_CALLBACK( ChangeLighting ), GINT_TO_POINTER( 1 ) );



    return( window1 );



}





int main( int argc, char *argv[] ) {

    int         i;
    Lgm_CTrans *c = Lgm_init_ctrans( 0 );
    char       Command[2048];

    
    /*
     * Initialize the ObjInfo structure
     */
    ObjInfo = Vds_InitObjectInfo();

    /*
     * Create the FLs and DSs from data in a file.
     */
    CreateFieldLinesAndDriftShells( "test.dat", ObjInfo );






    aInfo = New_aInfo();
    InitAtmosphere();

    InitSatSelectorInfo();



    StartYear  = 2017; StartMonth = 1; StartDay   = 1;
//StartYear  = 2009; StartMonth = 4; StartDay   = 20;
    StartDate  = StartYear*10000 + StartMonth*100 + StartDay;
    StartHour  = 6; StartMin = 0; StartSec   = 0; StartMilliSec = 0;
//StartHour  = 0; StartMin = 2; StartSec   = 30; StartMilliSec = 0;
    StartUT    = (double)StartHour + (double)StartMin/60.0 + (double)(StartSec+StartMilliSec/1000.0)/3600.0;
    StartJD    = Lgm_JD( StartYear, StartMonth, StartDay, StartUT, LGM_TIME_SYS_UTC, c );

    EndYear  = 2025; EndMonth = 12; EndDay   = 31;
    EndDate  = EndYear*10000 + EndMonth*100 + EndDay;
    EndHour  = 23; EndMin = 58; EndSec   = 30; EndMilliSec = 0;
    EndDate  = EndYear*10000 + EndMonth*100 + EndDay;
    EndUT    = (double)EndHour + (double)EndMin/60.0 + (double)(EndSec+EndMilliSec/1000.0)/3600.0;
    EndJD    = Lgm_JD( EndYear, EndMonth, EndDay, EndUT, LGM_TIME_SYS_UTC, c );

    CurrentYear  = StartYear; CurrentMonth = StartMonth; CurrentDay   = StartDay;
    CurrentDate  = CurrentYear*10000 + CurrentMonth*100 + CurrentDay;
    CurrentHour  = StartHour; CurrentMin = StartMin; CurrentSec   = StartSec; CurrentMilliSec = StartMilliSec;
    CurrentUT    = (double)CurrentHour + (double)CurrentMin/60.0 + (double)(CurrentSec+CurrentMilliSec/1000.0)/3600.0;
    CurrentJD    = Lgm_JD( CurrentYear, CurrentMonth, CurrentDay, CurrentUT, LGM_TIME_SYS_UTC, c );

    TimeInc     = 5.0;
    cFrame      = 0;
    nFramesLeft = (long int)((EndJD - CurrentJD) / (TimeInc/86400.0) + 1.5);
    if (nFramesLeft<0) nFramesLeft = 0;
    nFrames     = cFrame + nFramesLeft;
    RunTime     = TRUE;
    DumpFrames  = FALSE;
printf("EndJD, StartJD = %lf %lf\n", EndJD, StartJD);
printf("nFramesLeft, nFrames = %ld %ld\n", nFramesLeft, nFrames);

    mInfo  = Lgm_InitMagInfo( );
    UpdateTimeDepQuants( CurrentDate, CurrentUT );


    SpaceObjects = (_SpaceObjects *)calloc( 1, sizeof(_SpaceObjects) );

    MaxStarMagnitude = 8.0;

    for (i=0; i<9; i++) QuadsLoaded[i] = -1;




    for (i=0; i<10; i++) ShowSatellites[i] = 0;

    gInfo = (GuiInfo *)calloc(1, sizeof(GuiInfo));

    Lgm_free_ctrans( c );

    /*
     *  Initialize GTK
     */
    gtk_set_locale( );
    gtk_init( &argc, &argv );
    //add_pixmap_directory( PACKAGE_DATA_DIR "/" PACKAGE "/pixmaps" );
    add_pixmap_directory( "/home/mgh/Desktop" );
    add_pixmap_directory( "." );
    add_pixmap_directory( "/home/mgh/DREAM/Dream/Dream/Images" );



    for (i=0; i<ObjInfo->nPitchAngles+1; i++){
        ShowPitchAngle[i] = 0;
        ShowPitchAngle2[i] = 0;
    }


    /*
     * Set up materials
     */
    LGM_ARRAY_1D( gInfo->FieldLineMaterial,                     ObjInfo->nPitchAngles+1,    MaterialProp );
    LGM_ARRAY_1D( gInfo->FieldLineShininessButton,              ObjInfo->nPitchAngles+1,    GtkWidget * );
    LGM_ARRAY_1D( gInfo->FieldLineShininessButtonHandler,       ObjInfo->nPitchAngles+1,    gulong );
    LGM_ARRAY_1D( gInfo->FieldLineMaterialButton,               ObjInfo->nPitchAngles+1,    GtkWidget * );
    LGM_ARRAY_1D( gInfo->FieldLineMaterialButtonHandler,        ObjInfo->nPitchAngles+1,    gulong );
    LGM_ARRAY_1D( gInfo->FieldLineShowPitchAngleButton,         ObjInfo->nPitchAngles+1,    GtkWidget * );
    LGM_ARRAY_1D( gInfo->FieldLineShowPitchAngleButtonHandler,  ObjInfo->nPitchAngles+1,    gulong );
    LGM_ARRAY_1D( gInfo->FieldLineDiffuseColorButton,           ObjInfo->nPitchAngles+1,    GtkWidget * );
    LGM_ARRAY_1D( gInfo->FieldLineAmbientColorButton,           ObjInfo->nPitchAngles+1,    GtkWidget * );
    LGM_ARRAY_1D( gInfo->FieldLineSpecularColorButton,          ObjInfo->nPitchAngles+1,    GtkWidget * );

    LGM_ARRAY_1D( gInfo->DriftShellMaterial,                    ObjInfo->nPitchAngles+1,    MaterialProp );
    LGM_ARRAY_1D( gInfo->DriftShellShininessButton,             ObjInfo->nPitchAngles+1,    GtkWidget * );
    LGM_ARRAY_1D( gInfo->DriftShellShininessButtonHandler,      ObjInfo->nPitchAngles+1,    gulong );
    LGM_ARRAY_1D( gInfo->DriftShellMaterialButton,              ObjInfo->nPitchAngles+1,    GtkWidget * );
    LGM_ARRAY_1D( gInfo->DriftShellMaterialButtonHandler,       ObjInfo->nPitchAngles+1,    gulong );
    LGM_ARRAY_1D( gInfo->DriftShellShowPitchAngleButton,        ObjInfo->nPitchAngles+1,    GtkWidget * );
    LGM_ARRAY_1D( gInfo->DriftShellShowPitchAngleButtonHandler, ObjInfo->nPitchAngles+1,    gulong );
    LGM_ARRAY_1D( gInfo->DriftShellDiffuseColorButton,          ObjInfo->nPitchAngles+1,    GtkWidget * );
    LGM_ARRAY_1D( gInfo->DriftShellAmbientColorButton,          ObjInfo->nPitchAngles+1,    GtkWidget * );
    LGM_ARRAY_1D( gInfo->DriftShellSpecularColorButton,         ObjInfo->nPitchAngles+1,    GtkWidget * );

    int ii;
    for (i=0; i<ObjInfo->nPitchAngles; i++){

        ii = i%19;

        gInfo->FieldLineMaterial[i] = mat_silver;
        gInfo->FieldLineMaterial[i].diffuse[0] = colors[ii][0];
        gInfo->FieldLineMaterial[i].diffuse[1] = colors[ii][1];
        gInfo->FieldLineMaterial[i].diffuse[2] = colors[ii][2];
        gInfo->FieldLineMaterial[i].diffuse[3] = 1.0;

        gInfo->DriftShellMaterial[i] = mat_pearl;
        gInfo->DriftShellMaterial[i].diffuse[0] = colors[ii][0];
        gInfo->DriftShellMaterial[i].diffuse[1] = colors[ii][1];
        gInfo->DriftShellMaterial[i].diffuse[2] = colors[ii][2];
        gInfo->DriftShellMaterial[i].diffuse[3] = 0.6;

    }


    /*
     * SeT default TLE params
     */
    strcpy( tle.Name, "AMPTE_CCE" );

    tle.SatNum = 15199;
    strcpy( tle.IntDesig, "84088A" );
    tle.Epoch = 17078.89650569;
    tle.d1MeanMotion = 0.00000110;
    tle.d2MeanMotion = 0.0;
    tle.BSTAR = 0.0;
    tle.ElemNum = 262;

    tle.Inc = 10.0;
    tle.RAAN = 180.0;
    tle.Ecc = 0.495323;
    tle.AoP = 120.0;
    tle.MeanAnomaly = 10.0000;
    tle.MeanMotion = 01.33;
    tle.RevNum = 331;


    sprintf( Command, "mkdir -p %s/SAT_GROUPS", getenv("HOME") );
    system( Command );



    /*
     * Create the main window
     */
    create_ViewDriftShell( NULL );








    PitchAngleDisplayProperties();

    gtk_main( );

    Lgm_FreeMagInfo( mInfo );


    return( 0 );


}<|MERGE_RESOLUTION|>--- conflicted
+++ resolved
@@ -5720,23 +5720,14 @@
     printf("Line1: |%s|\n", tle.Line1 );
     printf("Line2: |%s|\n", tle.Line2 );
 
-<<<<<<< HEAD
+    sprintf( Filename, "%s/SAT_GROUPS/TLE.txt", getenv("HOME") );
     FILE *fp_tle;
-    if ( (fp_tle = fopen( "/home/mgh/SAT_GROUPS/TLE.txt", "w" )) != NULL ) {
+    if ( (fp_tle = fopen( Filename, "w" )) != NULL ) {
         fprintf( fp_tle, "%s\n", tle.Line0 );
         fprintf( fp_tle, "%s\n", tle.Line1 );
         fprintf( fp_tle, "%s\n", tle.Line2 );
         fclose( fp_tle );
     }
-=======
-    sprintf( Filename, "%s/SAT_GROUPS/TLE.txt", getenv("HOME") );
-    FILE *fp_tle = fopen( Filename, "w" );
-    fprintf( fp_tle, "%s\n", tle.Line0 );
-    fprintf( fp_tle, "%s\n", tle.Line1 );
-    fprintf( fp_tle, "%s\n", tle.Line2 );
-    fclose( fp_tle );
-
->>>>>>> 6f7d541d
 
 
 
